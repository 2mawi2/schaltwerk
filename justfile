# Schaltwerk Development Commands
#
# Run modes:
#   just run              - Dev mode with auto-detected port (hot-reload enabled, FASTEST compile)
#   just run-port 2235    - Release binary on specific port (NO hot-reload) - use for Schaltwerk-on-Schaltwerk
#   just run-port-dev 2235 - Dev mode on specific port (hot-reload enabled, standard dev performance)
#   just run-port-release 2235 - Force rebuild release binary on specific port (NO hot-reload)
#   just run-release      - Run pre-built release binary (NO hot-reload)
#
# Build Profiles:
#   dev (opt-level=0) - Default profile for fastest compilation, used by 'just run' and 'just test'
#   dev-opt (opt-level=3 for deps) - Production-like performance for testing
#   release (opt-level=3) - Used for production builds with maximum optimization

pm := "node scripts/package-manager.mjs"

# Clear all caches (build and application)
clear:
    rm -rf node_modules/.vite dist dist-ssr src-tauri/target/debug/incremental src-tauri/target/debug/deps src-tauri/target/debug/build
    rm -rf ~/Library/Application\ Support/schaltwerk/cache ~/Library/Application\ Support/schaltwerk/WebKit ~/.schaltwerk/cache
    rm -rf src-tauri/target/.rustc_info.json src-tauri/target/debug/.fingerprint
    rm -rf ~/Library/Caches/schaltwerk* ~/Library/WebKit/schaltwerk* /tmp/schaltwerk* 2>/dev/null || true
    pkill -f "schaltwerk" || true
    rm -rf .parcel-cache .turbo

# Release a new version (automatically bumps version, commits, tags, and pushes)
release version="patch":
    #!/usr/bin/env bash
    set -euo pipefail

    echo "Starting release process..."

    # Get current version from tauri.conf.json
    CURRENT_VERSION=$(grep '"version"' src-tauri/tauri.conf.json | head -1 | sed 's/.*"version": "\(.*\)".*/\1/')
    echo "Current version: $CURRENT_VERSION"

    # Calculate new version based on argument (patch, minor, major, or specific version)
    if [[ "{{version}}" =~ ^[0-9]+\.[0-9]+\.[0-9]+$ ]]; then
        NEW_VERSION="{{version}}"
    else
        IFS='.' read -r MAJOR MINOR PATCH <<< "$CURRENT_VERSION"
        case "{{version}}" in
            major)
                NEW_VERSION="$((MAJOR + 1)).0.0"
                ;;
            minor)
                NEW_VERSION="$MAJOR.$((MINOR + 1)).0"
                ;;
            patch|*)
                NEW_VERSION="$MAJOR.$MINOR.$((PATCH + 1))"
                ;;
        esac
    fi

    echo "New version: $NEW_VERSION"

    # Update version in tauri.conf.json
    if [[ "$OSTYPE" == "darwin"* ]]; then
        sed -i '' "s/\"version\": \"$CURRENT_VERSION\"/\"version\": \"$NEW_VERSION\"/" src-tauri/tauri.conf.json
    else
        sed -i "s/\"version\": \"$CURRENT_VERSION\"/\"version\": \"$NEW_VERSION\"/" src-tauri/tauri.conf.json
    fi

    # Update version in Cargo.toml
    if [[ "$OSTYPE" == "darwin"* ]]; then
        sed -i '' "s/^version = \"$CURRENT_VERSION\"/version = \"$NEW_VERSION\"/" src-tauri/Cargo.toml
    else
        sed -i "s/^version = \"$CURRENT_VERSION\"/version = \"$NEW_VERSION\"/" src-tauri/Cargo.toml
    fi

    # Update version in package.json
    NEW_VERSION="$NEW_VERSION" node <<'NODE'
    const fs = require('fs');
    const path = 'package.json';
    const version = process.env.NEW_VERSION;
    if (!version) {
        throw new Error('Missing NEW_VERSION environment variable');
    }
    const pkg = JSON.parse(fs.readFileSync(path, 'utf8'));
    pkg.version = version;
    fs.writeFileSync(path, JSON.stringify(pkg, null, 2) + '\n');
    NODE

    # Update Cargo.lock
    cd src-tauri && cargo update -p schaltwerk && cd ..

    # Commit version bump
    git add package.json src-tauri/tauri.conf.json src-tauri/Cargo.toml src-tauri/Cargo.lock
    git commit -m "chore: bump version to $NEW_VERSION"

    # Create and push tag
    git tag "v$NEW_VERSION"

    echo "Pushing to remote..."
    git push origin HEAD
    git push origin "v$NEW_VERSION"

    echo "Release v$NEW_VERSION created successfully!"
    echo ""
    echo "GitHub Actions will now:"
    echo "  - Build universal macOS binary"
    echo "  - Build Linux DEB, RPM, and AppImage packages"
    echo "  - Create GitHub release"
    echo "  - Update Homebrew tap"
    echo ""
    echo "Monitor progress at:"
    echo "  https://github.com/2mawi2/schaltwerk/actions"

# Setup dependencies for development
setup:
    #!/usr/bin/env bash
    set -euo pipefail
    echo "Installing dependencies..."
    {{pm}} install
    # Setup MCP server if it exists
    if [ -d "mcp-server" ]; then
        echo "Setting up MCP server..."
        cd mcp-server
        node ../scripts/package-manager.mjs install
        cd ..
        echo "MCP server dependencies installed"
    fi

    echo "Setup complete! You can now run 'just install' to build and install the app"

# Install the application on macOS (builds and installs to /Applications)
install:
    #!/usr/bin/env bash
    set -euo pipefail

    echo "Building Schaltwerk for macOS..."

    # Check if node_modules exists, if not run setup first
    if [ ! -d "node_modules" ]; then
        echo "Dependencies not found. Running setup first..."
        just setup
    fi

    # Build frontend
    echo "Building frontend..."
    {{pm}} run build
    # Build MCP server if it exists
    if [ -d "mcp-server" ]; then
        echo "Building MCP server..."
        cd mcp-server
        # Ensure clean, reproducible deps before building (dev deps required for tsc)
        echo "Installing MCP server dependencies (lockfile)..."
        node ../scripts/package-manager.mjs install --frozen-lockfile
        # Build TypeScript sources
        node ../scripts/package-manager.mjs run build
        # Re-install with production-only deps for embedding inside the app bundle
        node ../scripts/package-manager.mjs install --production --frozen-lockfile
        cd ..
        echo "MCP server built"
    fi

    # Build Tauri application for release
    echo "Building Tauri app..."
    {{pm}} run tauri -- build
    
    # Find the built app bundle (handle different architectures)
    APP_PATH=""
    if [ -d "src-tauri/target/release/bundle/macos/Schaltwerk.app" ]; then
        APP_PATH="src-tauri/target/release/bundle/macos/Schaltwerk.app"
    elif [ -d "src-tauri/target/aarch64-apple-darwin/release/bundle/macos/Schaltwerk.app" ]; then
        APP_PATH="src-tauri/target/aarch64-apple-darwin/release/bundle/macos/Schaltwerk.app"
    elif [ -d "src-tauri/target/x86_64-apple-darwin/release/bundle/macos/Schaltwerk.app" ]; then
        APP_PATH="src-tauri/target/x86_64-apple-darwin/release/bundle/macos/Schaltwerk.app"
    elif [ -d "src-tauri/target/universal-apple-darwin/release/bundle/macos/Schaltwerk.app" ]; then
        APP_PATH="src-tauri/target/universal-apple-darwin/release/bundle/macos/Schaltwerk.app"
    fi
    
    if [ -z "$APP_PATH" ] || [ ! -d "$APP_PATH" ]; then
        echo "Build failed - Schaltwerk.app not found"
        echo "Searched in:"
        echo "  - src-tauri/target/release/bundle/macos/"
        echo "  - src-tauri/target/aarch64-apple-darwin/release/bundle/macos/"
        echo "  - src-tauri/target/x86_64-apple-darwin/release/bundle/macos/"
        echo "  - src-tauri/target/universal-apple-darwin/release/bundle/macos/"
        exit 1
    fi

    echo "Found app bundle at: $APP_PATH"

    # Embed MCP server if it was built
    if [ -d "mcp-server/build" ]; then
        MCP_DIR="$APP_PATH/Contents/Resources/mcp-server"
        mkdir -p "$MCP_DIR"
        cp -R mcp-server/build "$MCP_DIR/"
        cp mcp-server/package.json "$MCP_DIR/"
        cp -R mcp-server/node_modules "$MCP_DIR/"
        echo "MCP server embedded in app bundle"
    fi

    # Always install to /Applications for simplicity
    INSTALL_DIR="/Applications"

    # Remove old installation if it exists
    if [ -d "$INSTALL_DIR/Schaltwerk.app" ]; then
        echo "Removing existing Schaltwerk installation..."
        echo "Admin password required to remove old installation"
        sudo rm -rf "$INSTALL_DIR/Schaltwerk.app"
    fi

    # Copy the app to Applications
    echo "Installing Schaltwerk to $INSTALL_DIR..."
    echo "Admin password required for installation"
    sudo cp -R "$APP_PATH" "$INSTALL_DIR/"

    # Set proper permissions
    sudo chmod -R 755 "$INSTALL_DIR/Schaltwerk.app"

    # Clear quarantine attributes to avoid Gatekeeper issues
    sudo xattr -cr "$INSTALL_DIR/Schaltwerk.app" 2>/dev/null || true

    echo "Schaltwerk installed successfully!"
    echo ""
    echo "Launch Schaltwerk:"
    echo "  - From Spotlight: Press Cmd+Space and type 'Schaltwerk'"
    echo "  - From Terminal: open /Applications/Schaltwerk.app"

# Find an available port starting from a base port
_find_available_port base_port:
    #!/usr/bin/env bash
    port={{base_port}}
    while lsof -i :$port >/dev/null 2>&1; do
        port=$((port + 1))
    done
    echo $port

# Run the application in development mode with auto port detection (optimized for FASTEST compilation)
run:
    #!/usr/bin/env bash
    set -euo pipefail

    # Get the directory containing this justfile
    cd "{{justfile_directory()}}"

    # Verify we're in the correct directory
    if [[ ! -f "package.json" ]]; then
        echo "Error: Not in project root directory (no package.json found)"
        echo "Current directory: $(pwd)"
        exit 1
    fi

    echo "Working from project root: $(pwd)"

    # Get current git branch for display
    branch=$(git branch --show-current 2>/dev/null || echo "no-branch")

    # Find available port starting from 1420
    port=$(just _find_available_port 1420)
    echo "Starting Schaltwerk on port $port (branch: $branch)"
    echo "Using dev profile (opt-level=0) for fastest compilation"

    # Enable all available speed optimizations
    if command -v sccache &> /dev/null; then
        if sccache rustc -vV >/dev/null 2>&1; then
            echo "Using sccache for Rust compilation caching"
            export RUSTC_WRAPPER=sccache
            export SCCACHE_DIR=$HOME/.cache/sccache
        else
            echo "sccache found but unusable; continuing without it"
            export RUSTC_WRAPPER=
            export CARGO_BUILD_RUSTC_WRAPPER=
        fi
    fi
    
    # Export the port for Vite
    export VITE_PORT=$port
    
    # Create temporary config override for Tauri to use the dynamic port
    temp_config=$(mktemp)
    cat > "$temp_config" <<EOF
    {
      "build": {
        "devUrl": "http://localhost:$port",
        "beforeDevCommand": "node scripts/package-manager.mjs run dev",
        "beforeBuildCommand": "node scripts/package-manager.mjs run build",
        "frontendDist": "../dist"
      }
    }
    EOF
    
    # Cleanup function to remove temp config
    cleanup() {
        rm -f "$temp_config"
    }
    
    # Set trap to cleanup on exit
    trap cleanup EXIT

    # Start with dev profile (Tauri doesn't support custom profiles in dev mode)
    # The dev profile already has reasonable optimization settings
    TAURI_SKIP_DEVSERVER_CHECK=true {{pm}} run tauri -- dev --config "$temp_config"

# Run dev server with explicit logging levels
run-logs log_level="debug" rust_log="trace":
    #!/usr/bin/env bash
    set -euo pipefail
    RUST_LOG="{{rust_log}}" LOG_LEVEL="{{log_level}}" just run

# Run only the frontend (Vite dev server) on auto-detected port
run-frontend:
    #!/usr/bin/env bash
    set -euo pipefail

    port=$(just _find_available_port 1420)
    echo "Starting frontend on port $port"

    export VITE_PORT=$port
    {{pm}} run dev

# Run only the backend (Tauri/Rust)
run-backend:
    #!/usr/bin/env bash
    cd src-tauri
    cargo run

# Run frontend and backend separately in parallel
run-split:
    #!/usr/bin/env bash
    set -euo pipefail

    port=$(just _find_available_port 1420)
    echo "Starting split mode - Frontend: $port, Backend: separate process"

    # Start frontend in background
    VITE_PORT=$port {{pm}} run dev &
    frontend_pid=$!

    # Wait a moment for frontend to start
    sleep 2

    # Start backend
    echo "Starting Rust backend..."
    cd src-tauri
    FRONTEND_URL="http://localhost:$port" cargo run &
    backend_pid=$!

    # Handle cleanup on exit
    trap "echo 'Stopping services...'; kill $frontend_pid $backend_pid 2>/dev/null || true" EXIT

    echo "Services running - Frontend: http://localhost:$port"
    echo "Press Ctrl+C to stop both services"

    # Wait for either process to exit
    wait

# Run on a specific port (uses pre-built release binary if available, no hot-reload)
run-port port:
    #!/usr/bin/env bash
    set -euo pipefail

    if lsof -i :{{port}} >/dev/null 2>&1; then
        echo "Port {{port}} is already in use"
        exit 1
    fi

    echo "Starting Schaltwerk on port {{port}} (no hot-reload mode)"

    # Check if release binary exists
    PROJECT_ROOT="$(pwd)"
    BINARY_PATH="$PROJECT_ROOT/src-tauri/target/release/schaltwerk"

    # Check shared target first
    if [ -f "/tmp/schaltwerk-shared-target/release/schaltwerk" ]; then
        BINARY_PATH="/tmp/schaltwerk-shared-target/release/schaltwerk"
    fi

    if [ ! -f "$BINARY_PATH" ]; then
        echo "No release binary found. Building one first..."
        echo "   This will take a few minutes but only needs to be done once."
        {{pm}} run build
        {{pm}} run tauri -- build
        # Re-check for binary after build
        if [ -f "/tmp/schaltwerk-shared-target/release/schaltwerk" ]; then
            BINARY_PATH="/tmp/schaltwerk-shared-target/release/schaltwerk"
        elif [ ! -f "$BINARY_PATH" ]; then
            echo "Error: Binary not found after build"
            exit 1
        fi
    else
        echo "Using existing release binary (no hot-reload)"
        echo "   To force rebuild, run: just run-port-release {{port}}"
    fi
    
    # Export the port
    export VITE_PORT={{port}}
    export PORT={{port}}
    
    # Run the release binary
    cd "$HOME" && VITE_PORT={{port}} PORT={{port}} PARA_REPO_PATH="$PROJECT_ROOT" "$BINARY_PATH"

# Run on a specific port with hot-reload (development mode with production-like performance)
run-port-dev port:
    #!/usr/bin/env bash
    set -euo pipefail

    if lsof -i :{{port}} >/dev/null 2>&1; then
        echo "Port {{port}} is already in use"
        exit 1
    fi

    echo "Starting Schaltwerk on port {{port}} (WITH hot-reload - dev mode)"
    echo "Using standard dev profile (opt-level=0) for fast compilation"

    # Create temporary config override
    temp_config=$(mktemp)
    cat > "$temp_config" <<EOF
    {
      "build": {
        "devUrl": "http://localhost:{{port}}",
        "beforeDevCommand": "node scripts/package-manager.mjs run dev",
        "beforeBuildCommand": "node scripts/package-manager.mjs run build",
        "frontendDist": "../dist"
      }
    }
    EOF

    # Export the port for Vite
    export VITE_PORT={{port}}
    export PORT={{port}}

    # Cleanup function to remove temp config
    cleanup() {
        echo "Cleaning up temporary config..."
        rm -f "$temp_config"
    }

    # Set trap to cleanup on exit
    trap cleanup EXIT

    # Start Tauri with config override (standard dev profile for production-like performance)
    {{pm}} run tauri -- dev --config "$temp_config"

# Build the application for production
build:
    {{pm}} run build && {{pm}} run tauri -- build


# Build and run the application in production mode
run-build:
    {{pm}} run build && {{pm}} run tauri -- build && ./src-tauri/target/release/schaltwerk

# Run all tests and lints (uses dev-fast profile for FASTEST compilation)
test:
    #!/usr/bin/env bash
    set -euo pipefail

    step() { printf '\n\033[1;36m→ %s\033[0m\n' "$1"; }
    ok() { printf '\033[1;32m✓ %s\033[0m\n' "$1"; }

    if [[ "$OSTYPE" == "linux-gnu"* ]]; then
        just _ensure-linux-rust-deps
    elif [[ "$OSTYPE" != "darwin"* ]]; then
        echo "Unsupported platform: $OSTYPE (use Linux or macOS)"
        exit 1
    fi

<<<<<<< HEAD
    step "Lint"
    {{pm}} run lint:all && ok "All lints passed"
=======
    if command -v sccache &> /dev/null; then
        step "Rust: sccache"
        if sccache rustc -vV >/dev/null 2>&1; then
            export RUSTC_WRAPPER=sccache
            export SCCACHE_DIR=$HOME/.cache/sccache
            ok "sccache enabled"
        else
            echo "sccache found but unusable; continuing without it"
            export RUSTC_WRAPPER=
            export CARGO_BUILD_RUSTC_WRAPPER=
        fi
    fi

    step "Lint: TypeScript"
    {{pm}} run lint && ok "ESLint passed"
    {{pm}} run lint:ts && ok "TypeScript passed"

    step "Lint: MCP Server"
    {{pm}} run lint:mcp && ok "MCP lint passed"

    step "Lint: Rust"
    {{pm}} run lint:rust && ok "Clippy passed"
>>>>>>> 0ff48814

    step "Dependencies"
    {{pm}} run deps:rust && ok "Cargo shear passed"
    {{pm}} run deps:check && ok "Knip passed"

    step "Test: Frontend"
    {{pm}} run test:frontend && ok "Frontend tests passed"

    step "Test: MCP Server"
    {{pm}} run test:mcp && ok "MCP tests passed"

    step "Test: Rust"
    just test-rust && ok "Rust tests passed"

    step "Build: Rust"
    {{pm}} run build:rust && ok "Rust build passed"

    printf '\n\033[1;32m✓ All checks passed\033[0m\n'


# Run only frontend tests (TypeScript, linting, unit tests)
test-frontend:
    {{pm}} run lint && {{pm}} run lint:ts && {{pm}} run test:frontend

# Run Rust tests with nextest while silencing warnings for cleaner output
test-rust *ARGS:
    #!/usr/bin/env bash
    set -euo pipefail
    cd src-tauri
    RUSTFLAGS="${RUSTFLAGS:-} -Awarnings" cargo nextest run --cargo-quiet --status-level leak {{ARGS}}

# Run the application using the compiled release binary (no autoreload)
run-release:
    #!/usr/bin/env bash
    set -euo pipefail
    echo "Building Schaltwerk (release bundle, no auto-reload)..."
    {{pm}} run build
    {{pm}} run tauri -- build
    echo "Build complete. Launching binary from HOME directory..."
    # Always start from HOME directory when using 'just run' commands
    # Pass repository path explicitly so backend can discover it even from packaged runs
    PROJECT_ROOT="$(pwd)"

    # Check for binary in shared target directory first, then fallback to local
    BINARY_PATH="/tmp/schaltwerk-shared-target/release/schaltwerk"
    if [ ! -f "$BINARY_PATH" ]; then
        BINARY_PATH="$PROJECT_ROOT/src-tauri/target/release/schaltwerk"
    fi

    if [ ! -f "$BINARY_PATH" ]; then
        echo "Error: Binary not found at $BINARY_PATH"
        exit 1
    fi

    cd "$HOME" && PARA_REPO_PATH="$PROJECT_ROOT" "$BINARY_PATH"

# Run the release binary with adjustable logging (defaults to debug)
run-release-logs log_level="debug" rust_log="schaltwerk=debug":
    #!/usr/bin/env bash
    set -euo pipefail
    RUST_LOG="{{rust_log}}" LOG_LEVEL="{{log_level}}" just run-release

# Build and run the application in release mode with a specific port
# This builds fresh like 'just run' does, but creates a release build
run-port-release port:
    #!/usr/bin/env bash
    set -euo pipefail
    echo "Building Schaltwerk release on port {{port}}..."

    # Export port for any runtime components that need it
    export VITE_PORT={{port}}
    export PORT={{port}}

    # Clean old binaries to force rebuild (check both shared and local target dirs)
    echo "Cleaning old release binaries..."
    rm -f ./src-tauri/target/release/schaltwerk
    rm -f ./src-tauri/target/release/ui
    rm -f /tmp/schaltwerk-shared-target/release/schaltwerk

    # Build frontend
    echo "Building frontend..."
    {{pm}} run build

    # Build Tauri app properly (this embeds the frontend assets)
    echo "Building Tauri app (with frontend embedded)..."
    {{pm}} run tauri -- build

    echo "Build complete. Launching release binary from HOME directory..."
    # Always start from HOME directory when using 'just run' commands
    # The tauri build creates the binary with the productName from tauri.conf.json
    # Pass repository path explicitly so backend can discover it
    PROJECT_ROOT="$(pwd)"

    # Check for binary in shared target directory first, then fallback to local
    BINARY_PATH="/tmp/schaltwerk-shared-target/release/schaltwerk"
    if [ ! -f "$BINARY_PATH" ]; then
        BINARY_PATH="$PROJECT_ROOT/src-tauri/target/release/schaltwerk"
    fi

    if [ ! -f "$BINARY_PATH" ]; then
        echo "Error: Binary not found at $BINARY_PATH"
        exit 1
    fi

    cd "$HOME" && VITE_PORT={{port}} PORT={{port}} PARA_REPO_PATH="$PROJECT_ROOT" "$BINARY_PATH"

# Cross-platform setup commands

# Cross-platform setup (auto-detect OS)
setup-cross-platform:
    #!/usr/bin/env bash
    set -euo pipefail

    if [[ "$OSTYPE" == "linux-gnu"* ]]; then
        echo "Detected Linux - running Linux-specific setup"
        just setup-linux
    elif [[ "$OSTYPE" == "darwin"* ]]; then
        echo "Detected macOS - running standard setup"
        just setup
    else
        echo "Unsupported platform: $OSTYPE"
        exit 1
    fi

# Cross-platform install (auto-detect OS)
install-cross-platform:
    #!/usr/bin/env bash
    set -euo pipefail

    if [[ "$OSTYPE" == "linux-gnu"* ]]; then
        echo "Detected Linux - running Linux installation"
        just install-linux
    elif [[ "$OSTYPE" == "darwin"* ]]; then
        echo "Detected macOS - running macOS installation"
        just install
    else
        echo "Unsupported platform: $OSTYPE"
        exit 1
    fi

# Linux-specific commands

# Check Linux build dependencies
check-linux-deps:
    #!/usr/bin/env bash
    echo "Checking Linux build dependencies..."
    echo ""
    which pkg-config > /dev/null 2>&1 && echo "[OK] pkg-config" || echo "[MISSING] pkg-config"
    pkg-config --exists webkit2gtk-4.1 2>/dev/null && echo "[OK] libwebkit2gtk-4.1-dev" || echo "[MISSING] libwebkit2gtk-4.1-dev"
    pkg-config --exists gtk+-3.0 2>/dev/null && echo "[OK] libgtk-3-dev" || echo "[MISSING] libgtk-3-dev"
    echo ""
    echo "To install missing dependencies:"
    echo "  Ubuntu/Debian: sudo apt install libwebkit2gtk-4.1-dev libgtk-3-dev libayatana-appindicator3-dev librsvg2-dev patchelf"
    echo "  Fedora:        sudo dnf install webkit2gtk4.1-devel gtk3-devel libappindicator-gtk3-devel librsvg2-devel"
    echo "  Arch:          sudo pacman -S webkit2gtk-4.1 gtk3 libappindicator-gtk3 librsvg"

# Ensure Linux has the GTK stack required for Rust builds/tests
_ensure-linux-rust-deps:
    #!/usr/bin/env bash
    set -euo pipefail
    if ! command -v pkg-config >/dev/null 2>&1; then
        echo "ERROR: pkg-config not found. Install GTK build dependencies first."
        echo "   Run 'just check-linux-deps' for guidance."
        exit 1
    fi
    missing=()
    for pkg in gtk+-3.0 gdk-3.0 pango cairo atk; do
        if ! pkg-config --exists "$pkg"; then
            missing+=("$pkg")
        fi
    done
    if [ ${#missing[@]} -ne 0 ]; then
        echo "ERROR: Missing Linux GTK dependencies: ${missing[*]}"
        echo "   Run 'just check-linux-deps' for installation hints."
        exit 1
    fi

# Setup Linux-specific dependencies (from spec milestone 1)
setup-linux:
    #!/usr/bin/env bash
    set -euo pipefail

    echo "Setting up Linux development dependencies..."

    # Detect distribution and install GTK/WebKit stack
    if [ -f /etc/debian_version ]; then
        echo "Detected Debian/Ubuntu-based system"
        sudo apt-get update
        sudo apt-get install -y libwebkit2gtk-4.1-dev libgtk-3-dev libayatana-appindicator3-dev librsvg2-dev patchelf
    elif [ -f /etc/redhat-release ]; then
        echo "Detected Red Hat-based system"
        sudo dnf install -y webkit2gtk4.1-devel gtk3-devel libappindicator-gtk3-devel librsvg2-devel patchelf
    elif [ -f /etc/arch-release ]; then
        echo "Detected Arch-based system"
        sudo pacman -S --needed webkit2gtk gtk3 libappindicator-gtk3 librsvg patchelf
    else
        echo "WARNING: Unknown distribution. Please install GTK and WebKit dependencies manually."
        echo "   Required: libwebkit2gtk-4.1-dev, libgtk-3-dev, libayatana-appindicator3-dev, librsvg2-dev, patchelf"
        exit 1
    fi

    echo "Linux dependencies installed"

# Install the application on Linux (builds and installs to ~/.local/bin with XDG compliance)
install-linux:
    #!/usr/bin/env bash
    set -euo pipefail

    echo "Building Schaltwerk for Linux..."

    # Check if node_modules exists, if not run setup first
    if [ ! -d "node_modules" ]; then
        echo "Dependencies not found. Running setup first..."
        just setup
    fi
    
    # Build MCP server if it exists (like macOS version does)
    if [ -d "mcp-server" ]; then
        echo "Building MCP server..."
        cd mcp-server
        # Ensure clean, reproducible deps before building
        echo "Installing MCP server dependencies..."
        node ../scripts/package-manager.mjs install --production --frozen-lockfile
        node ../scripts/package-manager.mjs run build
        cd ..
        echo "MCP server built"
    fi

    # Build Tauri application binary only (skip additional bundle creation)
    echo "Building Tauri app binary..."
    {{pm}} run tauri -- build --no-bundle

    # Find the built binary (handle different architectures)
    BINARY_PATH=""
    if [ -f "src-tauri/target/release/schaltwerk" ]; then
        BINARY_PATH="src-tauri/target/release/schaltwerk"
    elif [ -f "src-tauri/target/x86_64-unknown-linux-gnu/release/schaltwerk" ]; then
        BINARY_PATH="src-tauri/target/x86_64-unknown-linux-gnu/release/schaltwerk"
    elif [ -f "src-tauri/target/aarch64-unknown-linux-gnu/release/schaltwerk" ]; then
        BINARY_PATH="src-tauri/target/aarch64-unknown-linux-gnu/release/schaltwerk"
    fi
    
    if [ -z "$BINARY_PATH" ] || [ ! -f "$BINARY_PATH" ]; then
        echo "Build failed - schaltwerk binary not found"
        echo "Searched in:"
        echo "  - src-tauri/target/release/"
        echo "  - src-tauri/target/x86_64-unknown-linux-gnu/release/"
        echo "  - src-tauri/target/aarch64-unknown-linux-gnu/release/"
        exit 1
    fi

    echo "Found binary at: $BINARY_PATH"

    # Create installation directories
    echo "Installing to ~/.local/bin..."
    mkdir -p ~/.local/bin
    mkdir -p ~/.local/share/applications
    mkdir -p ~/.local/share/icons/hicolor/128x128/apps

    # Copy the binary
    cp "$BINARY_PATH" ~/.local/bin/schaltwerk
    chmod +x ~/.local/bin/schaltwerk

    # Copy icon (if it exists)
    if [ -f "src-tauri/icons/128x128.png" ]; then
        cp src-tauri/icons/128x128.png ~/.local/share/icons/hicolor/128x128/apps/schaltwerk.png
    elif [ -f "src-tauri/icons/icon.png" ]; then
        cp src-tauri/icons/icon.png ~/.local/share/icons/hicolor/128x128/apps/schaltwerk.png
    fi

    # Create desktop entry
    echo "#!/usr/bin/env xdg-open" > ~/.local/share/applications/schaltwerk.desktop
    echo "[Desktop Entry]" >> ~/.local/share/applications/schaltwerk.desktop
    echo "Type=Application" >> ~/.local/share/applications/schaltwerk.desktop
    echo "Name=Schaltwerk" >> ~/.local/share/applications/schaltwerk.desktop
    echo "Exec=schaltwerk" >> ~/.local/share/applications/schaltwerk.desktop
    echo "Icon=schaltwerk" >> ~/.local/share/applications/schaltwerk.desktop
    echo "Categories=Development;" >> ~/.local/share/applications/schaltwerk.desktop
    echo "Terminal=false" >> ~/.local/share/applications/schaltwerk.desktop
    chmod +x ~/.local/share/applications/schaltwerk.desktop

    echo "Schaltwerk installed successfully!"
    echo ""
    echo "Launch Schaltwerk:"
    echo "  - From application menu"
    echo "  - From Terminal: schaltwerk"
    echo ""
    echo "If you encounter issues, ensure you have the required system libraries:"
    echo "  - libwebkit2gtk-4.1-dev"
    echo "  - libgtk-3-dev" 
    echo "  - libayatana-appindicator3-dev"
    echo "  - librsvg2-dev"
    echo "  - patchelf"

# Uninstall the application from ~/.local/bin (Linux XDG standard)
uninstall-linux:
    #!/usr/bin/env bash
    set -euo pipefail

    echo "Uninstalling Schaltwerk..."

    # Remove the binary
    if [ -f ~/.local/bin/schaltwerk ]; then
        rm ~/.local/bin/schaltwerk
        echo "Removed binary from ~/.local/bin/schaltwerk"
    else
        echo "Binary not found at ~/.local/bin/schaltwerk"
    fi

    # Remove desktop entry
    if [ -f ~/.local/share/applications/schaltwerk.desktop ]; then
        rm ~/.local/share/applications/schaltwerk.desktop
        echo "Removed desktop entry from ~/.local/share/applications/schaltwerk.desktop"
    else
        echo "Desktop entry not found at ~/.local/share/applications/schaltwerk.desktop"
    fi

    # Remove icon
    if [ -f ~/.local/share/icons/hicolor/128x128/apps/schaltwerk.png ]; then
        rm ~/.local/share/icons/hicolor/128x128/apps/schaltwerk.png
        echo "Removed icon from ~/.local/share/icons/hicolor/128x128/apps/schaltwerk.png"
    else
        echo "Icon not found at ~/.local/share/icons/hicolor/128x128/apps/schaltwerk.png"
    fi

    # Remove MCP server data if it exists
    if [ -d ~/.local/share/schaltwerk ]; then
        rm -rf ~/.local/share/schaltwerk
        echo "Removed MCP server data from ~/.local/share/schaltwerk"
    fi

    echo "Schaltwerk uninstalled successfully!"
    echo "You may need to run 'update-desktop-database' if you use a desktop environment."

# Build all Linux packages (AppImage, deb, rpm)
build-linux:
    #!/usr/bin/env bash
    set -euo pipefail
    echo "Building all Linux packages..."
    {{pm}} run tauri -- build --bundles appimage,deb,rpm
    echo "Build complete!"
    echo "Packages created:"
    ls -lh src-tauri/target/release/bundle/ 2>/dev/null || echo "No bundle directory found"

# Build Linux AppImage
build-linux-appimage:
    {{pm}} run tauri -- build --bundles appimage
    @echo "AppImage created in src-tauri/target/release/bundle/appimage/"

# Build Linux .deb package
build-linux-deb:
    {{pm}} run tauri -- build --bundles deb
    @echo ".deb package created in src-tauri/target/release/bundle/deb/"

# Build Linux .rpm package
build-linux-rpm:
    {{pm}} run tauri -- build --bundles rpm
    @echo ".rpm package created in src-tauri/target/release/bundle/rpm/"

# Run with Wayland debugging enabled
run-wayland:
    #!/usr/bin/env bash
    set -euo pipefail
    echo "Starting Schaltwerk with Wayland debugging..."
    WAYLAND_DEBUG=1 WAYLAND_DISPLAY=wayland-0 RUST_LOG=schaltwerk=debug {{pm}} run tauri:dev

# Force X11 backend (fallback mode)
run-x11:
    #!/usr/bin/env bash
    set -euo pipefail
    echo "Starting Schaltwerk with X11 backend..."
    GDK_BACKEND=x11 {{pm}} run tauri:dev<|MERGE_RESOLUTION|>--- conflicted
+++ resolved
@@ -458,10 +458,6 @@
         exit 1
     fi
 
-<<<<<<< HEAD
-    step "Lint"
-    {{pm}} run lint:all && ok "All lints passed"
-=======
     if command -v sccache &> /dev/null; then
         step "Rust: sccache"
         if sccache rustc -vV >/dev/null 2>&1; then
@@ -475,16 +471,8 @@
         fi
     fi
 
-    step "Lint: TypeScript"
-    {{pm}} run lint && ok "ESLint passed"
-    {{pm}} run lint:ts && ok "TypeScript passed"
-
-    step "Lint: MCP Server"
-    {{pm}} run lint:mcp && ok "MCP lint passed"
-
-    step "Lint: Rust"
-    {{pm}} run lint:rust && ok "Clippy passed"
->>>>>>> 0ff48814
+    step "Lint"
+    {{pm}} run lint:all && ok "All lints passed"
 
     step "Dependencies"
     {{pm}} run deps:rust && ok "Cargo shear passed"
