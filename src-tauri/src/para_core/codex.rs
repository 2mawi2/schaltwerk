--- conflicted
+++ resolved
@@ -1,90 +1,9 @@
 use std::path::Path;
-<<<<<<< HEAD
-#[cfg(test)]
-use std::path::PathBuf;
-=======
->>>>>>> 04b8d5c6
 
 #[derive(Debug, Clone, Default)]
 pub struct CodexConfig {
     pub binary_path: Option<String>,
 }
-
-<<<<<<< HEAD
-#[cfg(test)]
-fn resolve_codex_binary_with_config(config: Option<&CodexConfig>) -> String {
-    let command = "codex";
-    
-    // Check config first (useful for tests)
-    if let Some(cfg) = config {
-        if let Some(ref path) = cfg.binary_path {
-            let trimmed = path.trim();
-            if !trimmed.is_empty() {
-                log::info!("Using codex from config: {trimmed}");
-                return trimmed.to_string();
-            }
-        }
-    }
-    
-    // Continue with normal resolution
-    resolve_codex_binary_impl(command)
-}
-
-#[cfg(test)]
-fn resolve_codex_binary_impl(command: &str) -> String {
-    if let Ok(home) = std::env::var("HOME") {
-        let user_paths = vec![
-            format!("{}/.local/bin", home),
-            format!("{}/.cargo/bin", home),
-            format!("{}/bin", home),
-            format!("{}/.codex/bin", home),
-        ];
-        
-        for path in user_paths {
-            let full_path = PathBuf::from(&path).join(command);
-            if full_path.exists() {
-                log::info!("Found codex at {}", full_path.display());
-                return full_path.to_string_lossy().to_string();
-            }
-        }
-    }
-    
-    let common_paths = vec![
-        "/usr/local/bin",
-        "/opt/homebrew/bin",
-        "/usr/bin",
-        "/bin",
-    ];
-    
-    for path in common_paths {
-        let full_path = PathBuf::from(path).join(command);
-        if full_path.exists() {
-            log::info!("Found codex at {}", full_path.display());
-            return full_path.to_string_lossy().to_string();
-        }
-    }
-    
-    if let Ok(output) = std::process::Command::new("which")
-        .arg(command)
-        .output()
-    {
-        if output.status.success() {
-            if let Ok(path) = String::from_utf8(output.stdout) {
-                let path = path.trim();
-                if !path.is_empty() {
-                    log::info!("Found codex via which: {path}");
-                    return path.to_string();
-                }
-            }
-        }
-    }
-    
-    log::warn!("Could not resolve path for 'codex', using as-is. This may fail in installed apps.");
-    command.to_string()
-}
-
-=======
->>>>>>> 04b8d5c6
 pub fn find_codex_session(_path: &Path) -> Option<String> {
     None
 }
