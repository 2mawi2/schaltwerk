--- conflicted
+++ resolved
@@ -160,10 +160,6 @@
 
     #[cfg(target_os = "macos")]
     {
-<<<<<<< HEAD
-        let open_status = Command::new("open")
-            .args(["-na", "Ghostty", "--args", working_dir_flag.as_str()])
-=======
         let open_status = Command::new(OPEN_BIN)
             .args([
                 "-na",
@@ -171,7 +167,6 @@
                 "--args",
                 working_dir_flag.as_str(),
             ])
->>>>>>> eac9c4b0
             .status();
         match open_status {
             Ok(status) if status.success() => return Ok(()),
