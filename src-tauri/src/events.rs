--- conflicted
+++ resolved
@@ -34,14 +34,11 @@
     OrchestratorLaunchFailed,
     ProjectValidationError,
     OpenPrModal,
-<<<<<<< HEAD
+    SelectAllRequested,
     AcpSessionStatus,
     AcpSessionUpdate,
     AcpPermissionRequested,
     AcpTerminalOutput,
-=======
-    SelectAllRequested,
->>>>>>> acd2780c
 }
 
 impl SchaltEvent {
@@ -80,14 +77,11 @@
             SchaltEvent::OrchestratorLaunchFailed => "schaltwerk:orchestrator-launch-failed",
             SchaltEvent::ProjectValidationError => "schaltwerk:project-validation-error",
             SchaltEvent::OpenPrModal => "schaltwerk:open-pr-modal",
-<<<<<<< HEAD
+            SchaltEvent::SelectAllRequested => "schaltwerk:select-all-requested",
             SchaltEvent::AcpSessionStatus => "schaltwerk:acp-session-status",
             SchaltEvent::AcpSessionUpdate => "schaltwerk:acp-session-update",
             SchaltEvent::AcpPermissionRequested => "schaltwerk:acp-permission-requested",
             SchaltEvent::AcpTerminalOutput => "schaltwerk:acp-terminal-output",
-=======
-            SchaltEvent::SelectAllRequested => "schaltwerk:select-all-requested",
->>>>>>> acd2780c
         }
     }
 }
