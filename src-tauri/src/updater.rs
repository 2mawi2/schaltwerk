--- conflicted
+++ resolved
@@ -183,11 +183,7 @@
         .and_then(|cfg| cfg.get("endpoints"))
         .and_then(|value| serde_json::from_value::<Vec<String>>(value.clone()).ok());
 
-<<<<<<< HEAD
-    log::debug!(
-=======
     debug!(
->>>>>>> ad77202b
         "Starting updater check (initiated_by={initiated_by:?}) with configured endpoints: {configured_endpoints:?}"
     );
 
