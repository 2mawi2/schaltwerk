--- conflicted
+++ resolved
@@ -183,11 +183,7 @@
         .and_then(|cfg| cfg.get("endpoints"))
         .and_then(|value| serde_json::from_value::<Vec<String>>(value.clone()).ok());
 
-<<<<<<< HEAD
-    log::debug!(
-=======
     debug!(
->>>>>>> c68dfc91
         "Starting updater check (initiated_by={initiated_by:?}) with configured endpoints: {configured_endpoints:?}"
     );
 
