--- conflicted
+++ resolved
@@ -514,7 +514,6 @@
 
                             if !sanitized_data.is_empty() {
                                 if let Some(seq) = current_seq {
-<<<<<<< HEAD
                                     if output_event_sender_clone.receiver_count() > 0
                                         && output_event_sender_clone
                                             .send((id_clone.clone(), seq))
@@ -524,9 +523,7 @@
                                             "[Terminal {id_clone}] Output listener closed; skipping notification"
                                         );
                                     }
-=======
-                                    let _ = output_event_sender_clone.send((id_clone.clone(), seq));
->>>>>>> a86b2bbe
+                                    
                                 }
 
                                 handle_coalesced_output(
