--- conflicted
+++ resolved
@@ -1,3 +1,5 @@
+use super::manifest::AgentManifest;
+
 pub(crate) fn normalize_cwd(raw: &str) -> String {
     let trimmed = raw.trim();
 
@@ -19,7 +21,7 @@
 }
 
 pub fn parse_agent_command(command: &str) -> Result<(String, String, Vec<String>), String> {
-    // Command format: "cd /path/to/worktree && {agent_name|<path>/agent_name} [args]"
+    // Command format: "cd /path/to/worktree && {claude|<path>/opencode|opencode|gemini|codex} [args]"
     // Use splitn to only split on the FIRST " && " to preserve any " && " in agent arguments
     let parts: Vec<&str> = command.splitn(2, " && ").collect();
     if parts.len() != 2 {
@@ -35,83 +37,30 @@
 
     // Parse agent command and arguments
     let agent_part = parts[1];
-    let tokens = shell_words::split(agent_part)
+    let mut tokens = shell_words::split(agent_part)
         .map_err(|e| format!("Failed to parse agent command '{agent_part}': {e}"))?;
 
-<<<<<<< HEAD
     if tokens.is_empty() {
         return Err(format!(
             "Second part doesn't start with 'claude', 'opencode', 'gemini', or 'codex': {command}"
         ));
     }
 
-    let agent_token = &tokens[0];
-    let is_claude = agent_token == "claude" || agent_token.ends_with("/claude");
-    let is_opencode = agent_token == "opencode" || agent_token.ends_with("/opencode");
-    let is_gemini = agent_token == "gemini" || agent_token.ends_with("/gemini");
-    let is_codex = agent_token == "codex" || agent_token.ends_with("/codex");
-
-    if !(is_claude || is_opencode || is_gemini || is_codex) {
-=======
-    // Validate agent token against supported agents from manifest
-    let supported_agents = super::manifest::AgentManifest::supported_agents();
+    let mut iter = tokens.into_iter();
+    let agent_token = iter.next().unwrap();
+    let supported_agents = AgentManifest::supported_agents();
     let is_supported = supported_agents
         .iter()
-        .any(|agent| agent_token == agent || agent_token.ends_with(&format!("/{agent}")));
+        .any(|agent| agent_token == *agent || agent_token.ends_with(&format!("/{agent}")));
 
     if !is_supported {
         let agent_list = supported_agents.join(", ");
->>>>>>> 3fdbf55f
         return Err(format!(
             "Unsupported agent '{agent_token}'. Supported agents: {agent_list}"
         ));
-<<<<<<< HEAD
-=======
     }
 
-    let agent_name = agent_token;
+    let args: Vec<String> = iter.collect();
 
-    // Split the rest into arguments, handling quoted strings
-    let mut args = Vec::new();
-    let mut current_arg = String::new();
-    let mut in_quotes = false;
-    let mut chars = rest.chars().peekable();
-
-    while let Some(ch) = chars.next() {
-        match ch {
-            '"' => {
-                in_quotes = !in_quotes;
-                if !in_quotes && !current_arg.is_empty() {
-                    args.push(current_arg.clone());
-                    current_arg.clear();
-                }
-            }
-            ' ' if !in_quotes => {
-                if !current_arg.is_empty() {
-                    args.push(current_arg.clone());
-                    current_arg.clear();
-                }
-            }
-            '\\' if in_quotes => {
-                // Handle escaped characters in quotes
-                if let Some(next_ch) = chars.next() {
-                    if next_ch == '"' {
-                        current_arg.push('"');
-                    } else {
-                        current_arg.push('\\');
-                        current_arg.push(next_ch);
-                    }
-                }
-            }
-            _ => {
-                current_arg.push(ch);
-            }
-        }
->>>>>>> 3fdbf55f
-    }
-
-    let agent_name = agent_token.clone();
-    let args = tokens[1..].to_vec();
-
-    Ok((cwd, agent_name, args))
+    Ok((cwd, agent_token, args))
 }