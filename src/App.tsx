import { useState, useEffect, useRef, useCallback, useMemo } from 'react'
import { SchaltEvent, listenEvent } from './common/eventSystem'
import { useMultipleShortcutDisplays } from './keyboardShortcuts/useShortcutDisplay'
import { KeyboardShortcutAction } from './keyboardShortcuts/config'
import { Sidebar } from './components/sidebar/Sidebar'
import { TerminalGrid } from './components/terminal/TerminalGrid'
import { RightPanelTabs } from './components/right-panel/RightPanelTabs'
import ErrorBoundary from './components/ErrorBoundary'
import SessionErrorBoundary from './components/SessionErrorBoundary'
import { UnifiedDiffModal, type HistoryDiffContext } from './components/diff/UnifiedDiffModal'
import type { HistoryItem, CommitFileChange } from './components/git-graph/types'
import Split from 'react-split'
import { NewSessionModal } from './components/modals/NewSessionModal'
import { CancelConfirmation } from './components/modals/CancelConfirmation'
import { DeleteSpecConfirmation } from './components/modals/DeleteSpecConfirmation'
import { SettingsModal } from './components/modals/SettingsModal'
import { ProjectSelectorModal } from './components/modals/ProjectSelectorModal'
import { invoke } from '@tauri-apps/api/core'
import { useSelection } from './contexts/SelectionContext'
import { clearTerminalStartedTracking } from './components/terminal/Terminal'
import { useProject } from './contexts/ProjectContext'
import { useFontSize } from './contexts/FontSizeContext'
import { useSessions } from './contexts/SessionsContext'
import { HomeScreen } from './components/home/HomeScreen'
import { ProjectTab, determineNextActiveTab } from './common/projectTabs'
import { TopBar } from './components/TopBar'
import { PermissionPrompt } from './components/PermissionPrompt'
import { OnboardingModal } from './components/onboarding/OnboardingModal'
import { useOnboarding } from './hooks/useOnboarding'
import { useSessionPrefill } from './hooks/useSessionPrefill'
import { useRightPanelPersistence } from './hooks/useRightPanelPersistence'
import { theme } from './common/theme'
import { GithubIntegrationProvider, useGithubIntegrationContext } from './contexts/GithubIntegrationContext'
import { resolveOpenPathForOpenButton } from './utils/resolveOpenPath'
import { waitForSessionsRefreshed } from './utils/waitForSessionsRefreshed'
import { TauriCommands } from './common/tauriCommands'
import {
  UiEvent,
  listenUiEvent,
  emitUiEvent,
  clearBackgroundStarts,
  clearBackgroundStartsByPrefix,
  SessionActionDetail,
  StartAgentFromSpecDetail,
  AgentLifecycleDetail,
} from './common/uiEvents'
import { logger } from './utils/logger'
import { installSmartDashGuards } from './utils/normalizeCliText'
import { useKeyboardShortcutsConfig } from './contexts/KeyboardShortcutsContext'
import { detectPlatformSafe, isShortcutForAction } from './keyboardShortcuts/helpers'
import { useSelectionPreserver } from './hooks/useSelectionPreserver'
import { AGENT_START_TIMEOUT_MESSAGE } from './common/agentSpawn'
import { createTerminalBackend } from './terminal/transport/backend'
import { beginSplitDrag, endSplitDrag } from './utils/splitDragCoordinator'
import { useOptionalToast } from './common/toast/ToastProvider'
import { AppUpdateResultPayload } from './common/events'
import { RawSession } from './types/session'
import { stableSessionTerminalId } from './common/terminalIdentity'



// Helper function to get the basename of a path (last segment)
function getBasename(path: string): string {
  return path.split(/[/\\]/).pop() || path
}

function AppContent() {
  const { selection, clearTerminalTracking } = useSelection()
  const { projectPath, setProjectPath } = useProject()
  const { increaseFontSizes, decreaseFontSizes, resetFontSizes } = useFontSize()
  const { isOnboardingOpen, completeOnboarding, closeOnboarding, openOnboarding } = useOnboarding()
  const { fetchSessionForPrefill } = useSessionPrefill()
  const github = useGithubIntegrationContext()
  const toast = useOptionalToast()
  const { beginSessionMutation, endSessionMutation, enqueuePendingStartup } = useSessions()
  const agentLifecycleStateRef = useRef(new Map<string, { state: 'spawned' | 'ready'; timestamp: number }>())

  useEffect(() => {
    if (typeof window === 'undefined') {
      return
    }

    const shouldBlock = (event: DragEvent) => {
      const transfer = event.dataTransfer
      if (!transfer) {
        return false
      }

      const types = Array.from(transfer.types ?? [])
      if (types.includes('Files')) {
        return true
      }

      const items = Array.from(transfer.items ?? [])
      return items.some(item => item.kind === 'file' && item.type?.startsWith('image/'))
    }

    const blockDragAndDrop = (event: DragEvent) => {
      if (!shouldBlock(event)) {
        return
      }

      event.preventDefault()
      event.stopPropagation()

      if (event.type === 'dragover' && event.dataTransfer) {
        event.dataTransfer.dropEffect = 'none'
      }
    }

    window.addEventListener('dragover', blockDragAndDrop)
    window.addEventListener('drop', blockDragAndDrop)

    return () => {
      window.removeEventListener('dragover', blockDragAndDrop)
      window.removeEventListener('drop', blockDragAndDrop)
    }
  }, [])

  const refreshGithubStatus = github.refreshStatus

  useEffect(() => {
    if (!toast) return
    const spawnCleanup = listenUiEvent(UiEvent.SpawnError, (detail: { error?: string, terminalId?: string }) => {
      const description = detail?.error?.trim() || 'Agent failed to start.'
      const terminalId = detail?.terminalId
      if (terminalId) {
        const lifecycleState = agentLifecycleStateRef.current.get(terminalId)
        const isTimeout = description.includes(AGENT_START_TIMEOUT_MESSAGE)
        if (lifecycleState?.state === 'spawned' && isTimeout) {
          logger.info(`[App] Suppressing timeout toast for ${terminalId}; lifecycle indicates spawn succeeded`)
          agentLifecycleStateRef.current.delete(terminalId)
          return
        }
      }
      toast.pushToast({ tone: 'error', title: 'Failed to start agent', description })
    })
    const noProjectCleanup = listenUiEvent(UiEvent.NoProjectError, (detail: { error?: string }) => {
      const description = detail?.error?.trim() || 'Open a project before starting an agent.'
      toast.pushToast({ tone: 'error', title: 'Project required', description })
    })
    const notGitCleanup = listenUiEvent(UiEvent.NotGitError, (detail: { error?: string }) => {
      const description = detail?.error?.trim() || 'Initialize a Git repository to start agents.'
      toast.pushToast({ tone: 'error', title: 'Git repository required', description })
    })
    return () => {
      spawnCleanup()
      noProjectCleanup()
      notGitCleanup()
    }
  }, [toast])

  useEffect(() => {
    const cleanup = listenUiEvent(UiEvent.AgentLifecycle, (detail: AgentLifecycleDetail) => {
      if (!detail?.terminalId) return
      const timestamp = detail.occurredAtMs ?? Date.now()
      if (detail.state === 'ready' || detail.state === 'failed') {
        agentLifecycleStateRef.current.delete(detail.terminalId)
        return
      }
      agentLifecycleStateRef.current.set(detail.terminalId, { state: detail.state, timestamp })
    })
    return cleanup
  }, [])

  useEffect(() => {
    if (!projectPath) return
    refreshGithubStatus().catch(error => {
      logger.warn('[App] Failed to refresh GitHub status after project change', error)
    })
  }, [projectPath, refreshGithubStatus])

  useEffect(() => {
    if (!toast) return

    let disposed = false
    let unlisten: (() => void) | null = null

    const subscribe = async () => {
      try {
        const stop = await listenEvent(SchaltEvent.AppUpdateResult, (payload: AppUpdateResultPayload) => {
          logger.info('[Updater] Received result', payload)
          if (!toast) return

          if (payload.status === 'updated') {
            const versionLabel = payload.newVersion ?? payload.currentVersion
            if (payload.initiatedBy === 'auto' && payload.newVersion) {
              if (lastAutoUpdateVersionRef.current === payload.newVersion) {
                return
              }
              lastAutoUpdateVersionRef.current = payload.newVersion
            }

            toast.pushToast({
              tone: 'success',
              title: `Schaltwerk updated to ${versionLabel}`,
              description: 'Restart Schaltwerk to finish applying the update.',
              durationMs: 6000,
            })
            return
          }

          if (payload.status === 'upToDate') {
            if (payload.initiatedBy === 'manual') {
              toast.pushToast({
                tone: 'info',
                title: `You're up to date`,
                description: `Schaltwerk ${payload.currentVersion} is the latest release.`,
                durationMs: 3500,
              })
            }
            return
          }

          if (payload.status === 'busy') {
            if (payload.initiatedBy === 'manual') {
              toast.pushToast({
                tone: 'warning',
                title: 'Update already running',
                description: 'Please wait for the current check to finish.',
                durationMs: 3500,
              })
            }
            return
          }

          if (payload.status === 'error') {
            const kind = payload.errorKind ?? 'unknown'
            if (payload.initiatedBy === 'auto' && kind !== 'permission') {
              logger.warn('[Updater] Auto update failed without user action required', payload)
              return
            }

            const description = (() => {
              switch (kind) {
                case 'network':
                  return 'Connect to the internet and try again.'
                case 'permission':
                  return 'Schaltwerk could not replace the application. Open it directly from /Applications or reinstall from the latest DMG.'
                case 'signature':
                  return 'The downloaded update failed verification. A fresh build will be published shortly.'
                default:
                  return payload.errorMessage ?? 'Unexpected updater error.'
              }
            })()

            toast.pushToast({
              tone: 'error',
              title: 'Update failed',
              description,
              durationMs: 7000,
            })
          }
        })

        if (disposed) {
          stop()
        } else {
          unlisten = stop
        }
      } catch (error) {
        logger.error('[Updater] Failed to attach listener', error)
      }
    }

    subscribe()

    return () => {
      disposed = true
      if (unlisten) {
        unlisten()
      }
    }
  }, [toast])

  // Get dynamic shortcut displays
  const shortcuts = useMultipleShortcutDisplays([
    KeyboardShortcutAction.NewSession,
    KeyboardShortcutAction.NewSpec
  ])

  const [newSessionOpen, setNewSessionOpen] = useState(false)
  const [settingsOpen, setSettingsOpen] = useState(false)
  const [projectSelectorOpen, setProjectSelectorOpen] = useState(false)
  const [cancelModalOpen, setCancelModalOpen] = useState(false)
  const [deleteSpecModalOpen, setDeleteSpecModalOpen] = useState(false)
  const [isCancelling, setIsCancelling] = useState(false)
  const [currentSession, setCurrentSession] = useState<{ id: string; name: string; displayName: string; branch: string; hasUncommittedChanges: boolean } | null>(null)
  const [diffViewerState, setDiffViewerState] = useState<{ mode: 'session' | 'history'; filePath: string | null; historyContext?: HistoryDiffContext } | null>(null)
  const [isDiffViewerOpen, setIsDiffViewerOpen] = useState(false)
  const [showHome, setShowHome] = useState(true)
  const [openTabs, setOpenTabs] = useState<ProjectTab[]>([])
  const [activeTabPath, setActiveTabPath] = useState<string | null>(null)
  const [startFromDraftName, setStartFromSpecName] = useState<string | null>(null)
  const [showPermissionPrompt, setShowPermissionPrompt] = useState(false)
  const [permissionDeniedPath, setPermissionDeniedPath] = useState<string | null>(null)
  const [openAsDraft, setOpenAsSpec] = useState(false)
  const [cachedPrompt, setCachedPrompt] = useState('')
  const [triggerOpenInApp, setTriggerOpenInApp] = useState<number>(0)
  const projectSwitchPromiseRef = useRef<Promise<boolean> | null>(null)
  const projectSwitchAbortControllerRef = useRef<AbortController | null>(null)
  const projectSwitchTargetRef = useRef<string | null>(null)
  const previousFocusRef = useRef<Element | null>(null)
  const lastAutoUpdateVersionRef = useRef<string | null>(null)
  const { config: keyboardShortcutConfig } = useKeyboardShortcutsConfig()
  const platform = useMemo(() => detectPlatformSafe(), [])
  const isMac = platform === 'mac'
  const startShortcut = shortcuts[KeyboardShortcutAction.NewSession] || (isMac ? '⌘N' : 'Ctrl + N')
  const specShortcut = shortcuts[KeyboardShortcutAction.NewSpec] || (isMac ? '⇧⌘N' : 'Ctrl + Shift + N')
  const preserveSelection = useSelectionPreserver()

  const rightPanelStorageKey = selection
    ? selection.kind === 'orchestrator'
      ? 'orchestrator'
      : selection.payload || 'unknown'
    : 'default'

  const {
    sizes: rightSizes,
    setSizes: setRightSizes,
    isCollapsed: isRightCollapsed,
    toggleCollapsed: toggleRightPanelCollapsed,
    setCollapsedExplicit: setRightPanelCollapsedExplicit
  } = useRightPanelPersistence({ storageKey: rightPanelStorageKey })
  
  // Right panel drag state for performance optimization
  const [isDraggingRightSplit, setIsDraggingRightSplit] = useState(false)
  const rightSplitDraggingRef = useRef(false)

  // Memoized drag handlers for performance (following TerminalGrid pattern)
  const handleRightSplitDragStart = useCallback(() => {
    beginSplitDrag('app-right-panel')
    rightSplitDraggingRef.current = true
    setIsDraggingRightSplit(true)
  }, [])

  const finalizeRightSplitDrag = useCallback((options?: { sizes?: number[] }) => {
    if (!rightSplitDraggingRef.current) return
    rightSplitDraggingRef.current = false

    setIsDraggingRightSplit(false)

    const resultSizes = options?.sizes
    if (Array.isArray(resultSizes) && resultSizes.length === 2) {
      setRightSizes((): [number, number] => [resultSizes[0], resultSizes[1]])
    }
    setRightPanelCollapsedExplicit(false)

    endSplitDrag('app-right-panel')
    window.dispatchEvent(new Event('right-panel-split-drag-end'))

    // Dispatch OpenCode resize event when right panel drag ends
    try {
      if (selection.kind === 'session' && selection.payload) {
        emitUiEvent(UiEvent.OpencodeSelectionResize, { kind: 'session', sessionId: selection.payload })
      } else {
        emitUiEvent(UiEvent.OpencodeSelectionResize, { kind: 'orchestrator' })
      }
    } catch (e) {
      logger.warn('[App] Failed to dispatch OpenCode resize event on right panel drag end', e)
    }

    try {
      if (selection.kind === 'session' && selection.payload) {
        emitUiEvent(UiEvent.TerminalResizeRequest, { target: 'session', sessionId: selection.payload })
      } else {
        emitUiEvent(UiEvent.TerminalResizeRequest, { target: 'orchestrator' })
      }
    } catch (e) {
      logger.warn('[App] Failed to dispatch generic terminal resize request on right panel drag end', e)
    }
  }, [selection, setRightPanelCollapsedExplicit, setRightSizes])

  const handleRightSplitDragEnd = useCallback((nextSizes: number[]) => {
    finalizeRightSplitDrag({ sizes: nextSizes })
  }, [finalizeRightSplitDrag])

  useEffect(() => {
    const handlePointerEnd = () => finalizeRightSplitDrag()
    window.addEventListener('pointerup', handlePointerEnd)
    window.addEventListener('pointercancel', handlePointerEnd)
    window.addEventListener('blur', handlePointerEnd)
    return () => {
      window.removeEventListener('pointerup', handlePointerEnd)
      window.removeEventListener('pointercancel', handlePointerEnd)
      window.removeEventListener('blur', handlePointerEnd)
    }
  }, [finalizeRightSplitDrag])

  useEffect(() => {
    return () => {
      if (rightSplitDraggingRef.current) {
        rightSplitDraggingRef.current = false
        endSplitDrag('app-right-panel')
      }
    }
  }, [])
  
  // Start with home screen, user must explicitly choose a project
  // Remove automatic project detection to ensure home screen is shown first

  // Helper function to handle session cancellation
  const handleCancelSession = useCallback(async () => {
    if (!currentSession) return

    const sessionName = currentSession.name
    beginSessionMutation(sessionName, 'remove')
    try {
      setIsCancelling(true)
      await invoke(TauriCommands.SchaltwerkCoreCancelSession, {
        name: sessionName
      })
      setCancelModalOpen(false)

    } catch (error) {
      logger.error('Failed to cancel session:', error)
      alert(`Failed to cancel session: ${error}`)
    } finally {
      endSessionMutation(sessionName, 'remove')
      setIsCancelling(false)
    }
  }, [beginSessionMutation, currentSession, endSessionMutation])

  // Local helper to apply project activation consistently
  const applyActiveProject = useCallback(async (path: string, options: { initializeBackend?: boolean } = {}) => {
    const { initializeBackend = true } = options

    try {
      if (initializeBackend) {
        await invoke(TauriCommands.InitializeProject, { path })
        await invoke(TauriCommands.AddRecentProject, { path })
      }

      setProjectPath(path)
      setShowHome(false)

      const basename = getBasename(path)
      setOpenTabs(prev => {
        const exists = prev.some(tab => tab.projectPath === path)
        if (!exists) {
          return [...prev, { projectPath: path, projectName: basename }]
        }
        return prev
      })
      setActiveTabPath(path)

      logger.info('Activated project:', path)

      // If repository has no commits, trigger New Project flow
      try {
        const isEmpty = await invoke<boolean>(TauriCommands.RepositoryIsEmpty)
        if (isEmpty) {
          setShowHome(true)
          emitUiEvent(UiEvent.OpenNewProjectDialog)
        }
      } catch (_e) {
        logger.warn('Failed to check if repository is empty:', _e)
      }
    } catch (error) {
      logger.error('Failed to activate project:', error)
    }
  }, [setProjectPath, setShowHome, setOpenTabs, setActiveTabPath])

  // Handle CLI directory argument
  useEffect(() => {
    // Handle opening a Git repository
    const unlistenDirectoryPromise = listenEvent(SchaltEvent.OpenDirectory, async (directoryPath) => {
      logger.info('Received open-directory event:', directoryPath)
      await applyActiveProject(directoryPath, { initializeBackend: true })
    })

    // Handle opening home screen for non-Git directories
    const unlistenHomePromise = listenEvent(SchaltEvent.OpenHome, async (directoryPath) => {
      logger.info('Received open-home event for non-Git directory:', directoryPath)
      setShowHome(true)
      logger.info('Opened home screen because', directoryPath, 'is not a Git repository')
    })

    // Deterministically pull active project on mount to avoid event race
    ;(async () => {
      try {
        const active = await invoke<string | null>(TauriCommands.GetActiveProjectPath)
        if (active) {
          logger.info('Detected active project on startup:', active)
          // Backend already set the project; only sync UI state
          await applyActiveProject(active, { initializeBackend: false })
        }
      } catch (_e) {
        logger.warn('Failed to fetch active project on startup:', _e)
      }
    })()

     return () => {
      unlistenDirectoryPromise.then(unlisten => unlisten())
      unlistenHomePromise.then(unlisten => unlisten())
    }
  }, [applyActiveProject, setProjectPath])

  // Install smart dash/quote normalization for all text inputs (except terminals)
  useEffect(() => {
    installSmartDashGuards(document)
    logger.debug('[App] Smart dash normalization installed')
  }, [])

  useEffect(() => {
    const handlePermissionError = (detail: { error: string }) => {
      const error = detail?.error
      if (error?.includes('Permission required for folder:')) {
        // Extract the folder path from the error message
        const match = error.match(/Permission required for folder: ([^.]+)/)
        if (match && match[1]) {
          setPermissionDeniedPath(match[1])
        }
        setShowPermissionPrompt(true)
      }
    }

    const cleanup = listenUiEvent(UiEvent.PermissionError, handlePermissionError)

    return cleanup
  }, [])

  useEffect(() => {
    const cleanup = listenUiEvent(UiEvent.SessionAction, (detail: SessionActionDetail) => {
      const { action, sessionId, sessionName, sessionDisplayName, branch, hasUncommittedChanges = false } = detail

      setCurrentSession({
        id: sessionId,
        name: sessionName,
        displayName: sessionDisplayName || sessionName,
        branch: branch || '',
        hasUncommittedChanges
      })

      if (action === 'cancel') {
        setCancelModalOpen(true)
      } else if (action === 'cancel-immediate') {
        setCancelModalOpen(false)
        void handleCancelSession()
      } else if (action === 'delete-spec') {
        setDeleteSpecModalOpen(true)
      }
    })

    return cleanup
  }, [handleCancelSession])

  useEffect(() => {
    const handleKeyDown = (e: KeyboardEvent) => {
      const isInputFocused = document.activeElement?.tagName === 'INPUT' ||
        document.activeElement?.tagName === 'TEXTAREA' ||
        document.activeElement?.getAttribute('contenteditable') === 'true'

      if (!newSessionOpen && !cancelModalOpen && !isInputFocused && isShortcutForAction(e, KeyboardShortcutAction.NewSession, keyboardShortcutConfig, { platform })) {
        e.preventDefault()
        logger.info('[App] New session shortcut triggered - opening new session modal (agent mode)')
        previousFocusRef.current = document.activeElement
        setOpenAsSpec(false)
        setNewSessionOpen(true)
        return
      }

      if (!newSessionOpen && !cancelModalOpen && !isInputFocused && isShortcutForAction(e, KeyboardShortcutAction.NewSpec, keyboardShortcutConfig, { platform })) {
        e.preventDefault()
        logger.info('[App] New spec shortcut triggered - opening new session modal (spec creation)')
        previousFocusRef.current = document.activeElement
        setOpenAsSpec(true)
        setNewSessionOpen(true)
        return
      }

      if (isShortcutForAction(e, KeyboardShortcutAction.IncreaseFontSize, keyboardShortcutConfig, { platform })) {
        e.preventDefault()
        increaseFontSizes()
        return
      }

      if (isShortcutForAction(e, KeyboardShortcutAction.DecreaseFontSize, keyboardShortcutConfig, { platform })) {
        e.preventDefault()
        decreaseFontSizes()
        return
      }

      if (isShortcutForAction(e, KeyboardShortcutAction.ResetFontSize, keyboardShortcutConfig, { platform })) {
        e.preventDefault()
        resetFontSizes()
        return
      }

      if (isShortcutForAction(e, KeyboardShortcutAction.OpenInApp, keyboardShortcutConfig, { platform })) {
        e.preventDefault()
        handleOpenInApp()
        return
      }
    }

    const handleGlobalNewSession = () => {
      // Handle ⌘N from terminal (custom event)
      if (!newSessionOpen && !cancelModalOpen) {
        logger.info('[App] Global new session shortcut triggered (agent mode)')
        // Store current focus before opening modal
        previousFocusRef.current = document.activeElement
         setOpenAsSpec(false) // Explicitly set to false for global shortcut
        setNewSessionOpen(true)
      }
    }

    const handleOpenDiffView = () => {
      setDiffViewerState({ mode: 'session', filePath: null })
      setIsDiffViewerOpen(true)
    }

    const handleOpenInApp = () => {
      setTriggerOpenInApp(prev => prev + 1)
    }

    window.addEventListener('keydown', handleKeyDown)
    const cleanupGlobalNewSession = listenUiEvent(UiEvent.GlobalNewSessionShortcut, () => handleGlobalNewSession())
    const cleanupOpenDiffView = listenUiEvent(UiEvent.OpenDiffView, () => handleOpenDiffView())
    const cleanupOpenDiffFile = listenUiEvent(UiEvent.OpenDiffFile, detail => {
      const filePath = detail?.filePath || null
      setDiffViewerState({ mode: 'session', filePath })
      setIsDiffViewerOpen(true)
    })

    return () => {
      window.removeEventListener('keydown', handleKeyDown)
      cleanupGlobalNewSession()
      cleanupOpenDiffView()
      cleanupOpenDiffFile()
    }
  }, [newSessionOpen, cancelModalOpen, increaseFontSizes, decreaseFontSizes, resetFontSizes, keyboardShortcutConfig, platform])

  // Open NewSessionModal in spec creation mode when requested
  useEffect(() => {
    const cleanup = listenUiEvent(UiEvent.NewSpecRequest, () => {
      logger.info('[App] schaltwerk:new-spec event received - opening modal for spec creation')
      previousFocusRef.current = document.activeElement
                       setOpenAsSpec(true)
      setNewSessionOpen(true)
    })
    return cleanup
  }, [])
  
  

  // Open NewSessionModal for new agent when requested
  useEffect(() => {
    const cleanup = listenUiEvent(UiEvent.NewSessionRequest, () => {
      logger.info('[App] schaltwerk:new-session event received - opening modal in agent mode')
      previousFocusRef.current = document.activeElement
       setOpenAsSpec(false)
      setNewSessionOpen(true)
    })
    return cleanup
  }, [])

  // Open Start Agent modal prefilled from an existing spec
  useEffect(() => {
    const cleanup = listenUiEvent(UiEvent.StartAgentFromSpec, async (detail?: StartAgentFromSpecDetail) => {
      logger.info('[App] Received start-agent-from-spec event:', detail)
      const name = detail?.name
      if (!name) {
        logger.warn('[App] No name provided in start-agent-from-spec event')
        return
      }
      // Store focus and open modal
      previousFocusRef.current = document.activeElement

      // Notify modal that prefill is coming
      emitUiEvent(UiEvent.NewSessionPrefillPending)

      // Fetch spec content first, then open modal with prefilled data
      logger.info('[App] Fetching session data for prefill:', name)
      const prefillData = await fetchSessionForPrefill(name)
      logger.info('[App] Fetched prefill data:', prefillData)

      // Open modal after data is ready
      setNewSessionOpen(true)
      setStartFromSpecName(name)

      // Dispatch prefill event with fetched data
      if (prefillData) {
        // Use requestAnimationFrame to ensure modal is rendered before dispatching
        requestAnimationFrame(() => {
          logger.info('[App] Dispatching prefill event with data')
          emitUiEvent(UiEvent.NewSessionPrefill, prefillData)
        })
      } else {
        logger.warn('[App] No prefill data fetched for session:', name)
      }
    })
    return cleanup
  }, [fetchSessionForPrefill])


  const handleDeleteSpec = async () => {
    if (!currentSession) return

    const sessionName = currentSession.name
    beginSessionMutation(sessionName, 'remove')
    try {
      setIsCancelling(true)
      await invoke(TauriCommands.SchaltwerkCoreArchiveSpecSession, { name: sessionName })
      setDeleteSpecModalOpen(false)
      // No manual selection here; SessionRemoved + SessionsRefreshed will drive next focus
    } catch (error) {
      logger.error('Failed to delete spec:', error)
      alert(`Failed to delete spec: ${error}`)
    } finally {
      endSessionMutation(sessionName, 'remove')
      setIsCancelling(false)
    }
  }

  const handleFileSelect = (filePath: string) => {
    setDiffViewerState({ mode: 'session', filePath })
    setIsDiffViewerOpen(true)
  }

  const handleOpenHistoryDiff = useCallback((payload: { repoPath: string; commit: HistoryItem; files: CommitFileChange[]; initialFilePath?: string | null }) => {
    const { repoPath, commit, files, initialFilePath } = payload
    const committedAt = Number.isFinite(commit.timestamp)
      ? new Date(commit.timestamp).toLocaleString()
      : undefined

    const historyContext: HistoryDiffContext = {
      repoPath,
      commitHash: commit.fullHash ?? commit.id,
      subject: commit.subject,
      author: commit.author,
      committedAt,
      files,
    }

    setDiffViewerState({ mode: 'history', filePath: initialFilePath ?? null, historyContext })
    setIsDiffViewerOpen(true)
  }, [])

  const handleCloseDiffViewer = () => {
    setIsDiffViewerOpen(false)
    setDiffViewerState(null)
  }

  // Helper function to create terminals for a session (avoids code duplication)
  const createTerminalsForSession = async (sessionName: string) => {
    try {
      // Get session data to get correct worktree path
      const sessionData = await invoke<{ worktree_path: string }>(TauriCommands.SchaltwerkCoreGetSession, { name: sessionName })
      const worktreePath = sessionData.worktree_path
      
      // Create terminals for this session using consistent naming pattern
      const topTerminalId = stableSessionTerminalId(sessionName, 'top')
      
      // Create only the top terminal. Bottom terminals are tabbed and created by TerminalTabs as needed (-bottom-0)
      await createTerminalBackend({ id: topTerminalId, cwd: worktreePath })
    } catch (_e) {
      logger.warn(`[App] Failed to create terminals for session ${sessionName}:`, _e)
    }
  }


  const handleCreateSession = async (data: {
    name: string
    prompt?: string
    baseBranch: string
    customBranch?: string
    userEditedName?: boolean
    isSpec?: boolean
    draftContent?: string
    versionCount?: number
    agentType?: string
    skipPermissions?: boolean
    agentTypes?: string[]
  }) => {
    try {
      await preserveSelection(async () => {
        // If starting from an existing spec via the modal, convert that spec to active
        if (!data.isSpec && startFromDraftName && startFromDraftName === data.name) {
                  
          // Ensure the spec content reflects latest prompt before starting
          const contentToUse = data.prompt || ''
          if (contentToUse.trim().length > 0) {
            await invoke(TauriCommands.SchaltwerkCoreUpdateSpecContent, {
              name: data.name,
              content: contentToUse,
            })
          }

          // Handle multiple versions like new session creation
          const useAgentTypes = Boolean(data.agentTypes && data.agentTypes.length > 0)
          const count = useAgentTypes ? (data.agentTypes?.length ?? 1) : Math.max(1, Math.min(4, data.versionCount ?? 1))
          let firstSessionName = data.name

          // Create array of session names and process them
          const sessionNames = Array.from({ length: count }, (_, i) =>
            i === 0 ? data.name : `${data.name}_v${i + 1}`
          )

          // Generate a stable group id for these versions
          const versionGroupId = (globalThis.crypto && 'randomUUID' in globalThis.crypto)
            ? (globalThis.crypto as Crypto & { randomUUID(): string }).randomUUID()
            : `${data.name}-${Date.now()}`

          for (const [index, sessionName] of sessionNames.entries()) {
            const agentTypeForVersion = useAgentTypes ? (data.agentTypes?.[index] ?? null) : (data.agentType || null)

            if (index === 0) {
              await waitForSessionsRefreshed(() =>
                invoke(TauriCommands.SchaltwerkCoreStartSpecSession, {
                  name: sessionName,
                  baseBranch: data.baseBranch || null,
                  versionGroupId,
                  versionNumber: index + 1,
                  agentType: agentTypeForVersion,
                  skipPermissions: data.skipPermissions ?? null,
                })
              )
            } else {
              await waitForSessionsRefreshed(() =>
                invoke(TauriCommands.SchaltwerkCoreCreateAndStartSpecSession, {
                  name: sessionName,
                  specContent: contentToUse,
                  baseBranch: data.baseBranch || null,
                  versionGroupId,
                  versionNumber: index + 1,
                  agentType: agentTypeForVersion,
                  skipPermissions: data.skipPermissions ?? null,
                })
              )
            }
          }

          setNewSessionOpen(false)
          setStartFromSpecName(null)
          setCachedPrompt('')

          // Dispatch event for other components to know a session was created from spec
          emitUiEvent(UiEvent.SessionCreated, { name: firstSessionName })

          // Agents are already running because StartSpecSession/CreateAndStartSpecSession start them.
          // Only ensure terminals exist, do not start again to avoid duplicate agent processes.
          try {
            for (const sessionName of sessionNames) {
              await createTerminalsForSession(sessionName)
            }
          } catch (e) {
            logger.warn('[App] Failed to ensure terminals for spec-derived sessions:', e)
          }

          // Don't automatically switch focus when starting spec sessions
          // The user should remain focused on their current session
          return
        }

        if (data.isSpec) {
          // Create spec session
          await invoke(TauriCommands.SchaltwerkCoreCreateSpecSession, {
            name: data.name,
            specContent: data.draftContent || '',
            agentType: data.agentType,
            skipPermissions: data.skipPermissions,
          })
          setNewSessionOpen(false)
          setCachedPrompt('')

          // Dispatch event for other components to know a spec was created
          emitUiEvent(UiEvent.SpecCreated, { name: data.name })
        } else {
          // Create one or multiple sessions depending on versionCount or agentTypes
          const useAgentTypes = Boolean(data.agentTypes && data.agentTypes.length > 0)
          const count = useAgentTypes ? (data.agentTypes?.length ?? 1) : Math.max(1, Math.min(4, data.versionCount ?? 1))

          logger.info('[App] Creating sessions with multi-agent data:', {
            useAgentTypes,
            agentTypes: data.agentTypes,
            agentType: data.agentType,
            count,
            versionCount: data.versionCount
          })

          // When creating multiple versions, ensure consistent naming with _v1, _v2, etc.
          const baseName = data.name
          // Consider it auto-generated if the user didn't manually edit the name
          const isAutoGenerated = !data.userEditedName

          // Create all versions first
          const createdSessions: Array<{ name: string; agentType: string | null | undefined }> = []
          // Generate a stable group id for DB linkage
          const versionGroupId = (globalThis.crypto && 'randomUUID' in globalThis.crypto) ? (globalThis.crypto as Crypto & { randomUUID(): string }).randomUUID() : `${baseName}-${Date.now()}`
          for (let i = 1; i <= count; i++) {
            // First version uses base name, additional versions get _v2, _v3, etc.
            const versionName = i === 1 ? baseName : `${baseName}_v${i}`
            const agentTypeForVersion = useAgentTypes ? (data.agentTypes?.[i - 1] ?? null) : data.agentType

            logger.info(`[App] Creating version ${i}/${count}:`, {
              versionName,
              agentTypeForVersion,
              fromArray: useAgentTypes,
              arrayIndex: i - 1,
              arrayValue: data.agentTypes?.[i - 1]
            })

            if (!data.isSpec) {
              try {
                await enqueuePendingStartup(versionName, agentTypeForVersion ?? undefined)
              } catch (enqueueError) {
                logger.warn('[App] Failed to enqueue pending startup before creation:', enqueueError)
              }
            }

            // For single sessions, use userEditedName flag as provided
            // For multiple versions, don't mark as user-edited so they can be renamed as a group
            const createdSession = await invoke<RawSession | null>(TauriCommands.SchaltwerkCoreCreateSession, {
              name: versionName,
              prompt: data.prompt || null,
              baseBranch: data.baseBranch || null,
              customBranch: data.customBranch || null,
              userEditedName: count > 1 ? false : (data.userEditedName ?? false),
              versionGroupId,
              versionNumber: i,
              agentType: agentTypeForVersion,
              skipPermissions: data.skipPermissions,
            })

            const actualSessionName = createdSession?.name ?? versionName
            createdSessions.push({ name: actualSessionName, agentType: agentTypeForVersion })

            if (!data.isSpec && actualSessionName !== versionName) {
              try {
                await enqueuePendingStartup(actualSessionName, agentTypeForVersion ?? undefined)
              } catch (enqueueError) {
                logger.warn('[App] Failed to enqueue pending startup after name normalization:', enqueueError)
              }
            }
          }

          const actualNamesForLog = createdSessions.map(session => session.name)
          logger.info(`[App] Created ${count} sessions: ${actualNamesForLog.join(', ')}`)
          
          // If we created multiple versions with an auto-generated base name, trigger group rename
          // This needs to happen after a delay to ensure sessions are created
          if (count > 1 && isAutoGenerated && data.prompt) {
            setTimeout(async () => {
              try {
                logger.info(`[App] Attempting to rename version group with baseName: '${baseName}' and prompt: '${data.prompt}'`)
                await invoke(TauriCommands.SchaltwerkCoreRenameVersionGroup, {
                  baseName,
                  prompt: data.prompt,
                  baseBranch: data.baseBranch || null,
                  versionGroupId,
                })
                logger.info(`[App] Successfully renamed version group: '${baseName}'`)
              } catch (err) {
                logger.error('Failed to rename version group:', err)
              }
            }, 1000)
          }

          setNewSessionOpen(false)
          setCachedPrompt('')

          // Don't automatically switch focus when creating new sessions
          // The user should remain focused on their current session
          
          // Dispatch event for other components to know a session was created
          const firstCreatedName = createdSessions[0]?.name ?? data.name
          emitUiEvent(UiEvent.SessionCreated, { name: firstCreatedName })

        }
      })
    } catch (error) {
      logger.error('Failed to create session:', error)
      alert(`Failed to create session: ${error}`)
    }
  }

  const handleOpenProject = async (path: string) => {
    try {
      // Check if tab already exists
      const existingTab = openTabs.find(tab => tab.projectPath === path)
      if (existingTab) {
        // Switch to existing tab - ensure backend knows about the project switch
        await invoke(TauriCommands.InitializeProject, { path })
        setActiveTabPath(path)
        setProjectPath(path)
        setShowHome(false)
        return
      }

      // Initialize and add new tab
      await invoke(TauriCommands.InitializeProject, { path })
      await invoke(TauriCommands.AddRecentProject, { path })

      const projectName = getBasename(path)
      const newTab: ProjectTab = {
        projectPath: path,
        projectName
      }

      setOpenTabs(prev => [...prev, newTab])
      setActiveTabPath(path)
      setProjectPath(path)
      setShowHome(false)
      // SelectionContext will automatically update orchestrator when projectPath changes
    } catch (error) {
      logger.error('Failed to open project:', error)
      alert(`Failed to open project: ${error}`)
    }
  }

  const handleGoHome = () => {
    setShowHome(true)
    setActiveTabPath(null)
    setProjectPath(null)
  }

  const handleSelectTab = useCallback(async (path: string): Promise<boolean> => {
    // Prevent redundant calls when already focused on the requested project
    if (path === activeTabPath && path === projectPath) {
      return true
    }

    const ongoingSwitch = projectSwitchPromiseRef.current

    if (ongoingSwitch) {
      // If we're already switching to this path, reuse the inflight promise
      if (projectSwitchTargetRef.current === path) {
        return ongoingSwitch
      }

      // Otherwise abort the previous target and wait for it to settle
      if (projectSwitchAbortControllerRef.current) {
        projectSwitchAbortControllerRef.current.abort()
      }

      try {
        await ongoingSwitch
      } catch (error) {
        logger.warn('Previous project switch failed while awaiting completion:', error)
      }
    }

    // State might already be updated after awaiting the previous switch
    if (path === activeTabPath && path === projectPath) {
      return true
    }

    const runSwitch = async (): Promise<boolean> => {
      const abortController = new AbortController()
      projectSwitchAbortControllerRef.current = abortController
      projectSwitchTargetRef.current = path

      try {
        await invoke(TauriCommands.InitializeProject, { path })

        if (abortController.signal.aborted) {
          return false
        }

        setActiveTabPath(path)
        setProjectPath(path)
        setShowHome(false)
        return true
      } catch (error) {
        if (!abortController.signal.aborted) {
          logger.error('Failed to switch project in backend:', error)
        }
        return false
      } finally {
        if (projectSwitchAbortControllerRef.current === abortController) {
          projectSwitchAbortControllerRef.current = null
        }
        if (projectSwitchTargetRef.current === path) {
          projectSwitchTargetRef.current = null
        }
      }
    }

    const switchPromise = runSwitch().finally(() => {
      if (projectSwitchPromiseRef.current === switchPromise) {
        projectSwitchPromiseRef.current = null
      }
    })

    projectSwitchPromiseRef.current = switchPromise

    return switchPromise
  }, [activeTabPath, projectPath, setProjectPath])

  const handleCloseTab = async (path: string) => {
    const tabIndex = openTabs.findIndex(tab => tab.projectPath === path)
    if (tabIndex === -1) return

    const closingActiveTab = path === activeTabPath

    if (closingActiveTab) {
      const nextActiveTab = determineNextActiveTab(openTabs, path)
      if (nextActiveTab) {
        const switched = await handleSelectTab(nextActiveTab.projectPath)
        if (!switched) {
          logger.warn('Aborting tab close because adjacent project failed to activate')
          return
        }
      } else {
        handleGoHome()
      }
    }

    // Remove the tab from UI
    const newTabs = openTabs.filter(tab => tab.projectPath !== path)
    setOpenTabs(newTabs)

    // Clean up the closed project in backend
    try {
      await invoke(TauriCommands.CloseProject, { path })
      // Also clear frontend terminal tracking to avoid stale state on reopen
      // Compute orchestrator terminal IDs for this project (must match SelectionContext logic)
      try {
        const dirName = path.split(/[/\\]/).pop() || 'unknown'
        const sanitizedDirName = dirName.replace(/[^a-zA-Z0-9_-]/g, '_')
        // Simple deterministic hash of full path
        let hash = 0
        for (let i = 0; i < path.length; i++) {
          hash = ((hash << 5) - hash) + path.charCodeAt(i)
          hash = hash & hash // 32-bit
        }
        const projectId = `${sanitizedDirName}-${Math.abs(hash).toString(16).slice(0, 6)}`
        const base = `orchestrator-${projectId}`
        const topId = `${base}-top`
        const bottomBaseId = `${base}-bottom`

        // Clear started guard so orchestrator can auto-start on reopen
        clearTerminalStartedTracking([topId])
        // Also clear background-start marks for this project's orchestrator terminals
        try {
          clearBackgroundStarts([topId])
          // And for any bottom terminals (if ever marked in the future)
          clearBackgroundStartsByPrefix(`${base}-`)
        } catch (cleanupErr) {
          logger.warn('Failed to clear background-start marks for closed project:', cleanupErr)
        }
        // Clear creation tracking so ensureTerminals will recreate if needed
        await clearTerminalTracking([topId, bottomBaseId])
      } catch (_e) {
        logger.warn('Failed to clear terminal tracking for closed project:', _e)
      }
    } catch (error) {
      logger.warn('Failed to cleanup closed project:', error)
      // Don't fail the UI operation if cleanup fails
    }
  }

  const switchProject = useCallback(async (direction: 'prev' | 'next') => {
    if (openTabs.length <= 1) return
    
    const currentIndex = openTabs.findIndex(tab => tab.projectPath === activeTabPath)
    if (currentIndex === -1) return
    
    // Calculate new index with proper boundary constraints
    let newIndex: number
    if (direction === 'next') {
      // Don't go past the last tab
      newIndex = Math.min(currentIndex + 1, openTabs.length - 1)
    } else {
      // Don't go before the first tab
      newIndex = Math.max(currentIndex - 1, 0)
    }
    
    // Only switch if we actually moved to a different index
    if (newIndex !== currentIndex) {
      const targetTab = openTabs[newIndex]
      if (targetTab?.projectPath) {
        await handleSelectTab(targetTab.projectPath)
      }
    }
  }, [openTabs, activeTabPath, handleSelectTab])

  const handleSelectPrevProject = useCallback(() => {
    switchProject('prev')
  }, [switchProject])

  const handleSelectNextProject = useCallback(() => {
    switchProject('next')
  }, [switchProject])

  // Update unified work area ring color when selection changes
  useEffect(() => {
    const el = document.getElementById('work-ring')
    if (!el) return
    // Remove the ring entirely - no visual indicator needed
    el.style.boxShadow = 'none'
  }, [selection])

  if (showHome && openTabs.length === 0) {
    return (
      <>
        <TopBar
          tabs={[]}
          activeTabPath={null}
          onGoHome={() => {}}
          onSelectTab={() => {}}
          onCloseTab={() => {}}
          onOpenSettings={() => setSettingsOpen(true)}
        />
        <div className="pt-[32px] h-full">
          <HomeScreen onOpenProject={handleOpenProject} />
        </div>
        <SettingsModal
          open={settingsOpen}
          onClose={() => setSettingsOpen(false)}
        />
      </>
    )
  }

  return (
    <ErrorBoundary name="App">
      {/* Show TopBar always */}
      <TopBar
        tabs={openTabs}
        activeTabPath={activeTabPath}
        onGoHome={handleGoHome}
        onSelectTab={handleSelectTab}
        onCloseTab={handleCloseTab}
        onOpenSettings={() => setSettingsOpen(true)}
        onOpenProjectSelector={() => setProjectSelectorOpen(true)}
        resolveOpenPath={async () => resolveOpenPathForOpenButton({
          selection,
          activeTabPath,
          projectPath,
          invoke
        })}
        isRightPanelCollapsed={isRightCollapsed}
        onToggleRightPanel={toggleRightPanelCollapsed}
        triggerOpenCounter={triggerOpenInApp}
      />

      {/* Show home screen if requested, or no active tab */}
      {showHome && (
        <div className="pt-[32px] h-full">
          <ErrorBoundary name="HomeScreen">
            <HomeScreen onOpenProject={handleOpenProject} />
          </ErrorBoundary>
        </div>
      )}

      {/* Show project content when a tab is active */}
      {!showHome && activeTabPath && (
        <>
          <div className="pt-[32px] h-full flex flex-col w-full">
            <div className="flex-1 min-h-0">
              <Split className="h-full w-full flex" sizes={[20, 80]} minSize={[240, 400]} gutterSize={6}>
                <div className="h-full border-r overflow-y-auto" style={{ backgroundColor: theme.colors.background.secondary, borderRightColor: theme.colors.border.default }} data-testid="sidebar">
                  <div className="h-full flex flex-col min-h-0">
                    <div className="flex-1 min-h-0 overflow-y-auto">
                      <SessionErrorBoundary>
                        <Sidebar 
                        isDiffViewerOpen={isDiffViewerOpen} 
                        openTabs={openTabs}
                        onSelectPrevProject={handleSelectPrevProject}
                        onSelectNextProject={handleSelectNextProject}
                      />
                      </SessionErrorBoundary>
                    </div>
<<<<<<< HEAD
                    <div
                      className="p-2 border-t flex flex-col gap-3"
                      style={{ borderTopColor: theme.colors.border.default }}
                    >
                      <button
                        onClick={() => {
                          previousFocusRef.current = document.activeElement
                          setNewSessionOpen(true)
                        }}
                        className="w-full text-sm px-3 py-2 rounded group transition-colors flex items-center justify-between border"
                        style={{
                          backgroundColor: `${theme.colors.background.elevated}99`,
                          color: theme.colors.text.primary,
                          borderColor: theme.colors.border.subtle
                        }}
                        onMouseEnter={(e) => e.currentTarget.style.backgroundColor = `${theme.colors.background.hover}99`}
                        onMouseLeave={(e) => e.currentTarget.style.backgroundColor = `${theme.colors.background.elevated}99`}
                        title={`Start agent (${shortcuts[KeyboardShortcutAction.NewSession] || '⌘N'})`}
                      >
                        <span>Start Agent</span>
                        <span
                          className="text-xs px-2 py-0.5 rounded"
                          style={{
                            backgroundColor: theme.colors.background.secondary,
                            color: theme.colors.text.secondary
                          }}
                        >
                          {startShortcut}
                        </span>
                      </button>
                      <button
                        onClick={() => {
                          previousFocusRef.current = document.activeElement
                          setOpenAsSpec(true)
                          setNewSessionOpen(true)
                        }}
                        className="w-full text-sm px-3 py-2 rounded group border transition-colors flex items-center justify-between"
                        style={{
                          backgroundColor: theme.colors.accent.amber.bg,
                          borderColor: theme.colors.accent.amber.border,
                          color: theme.colors.text.primary
                        }}
                        onMouseEnter={(e) => {
                          e.currentTarget.style.backgroundColor = `${theme.colors.accent.amber.DEFAULT}33`
                        }}
                        onMouseLeave={(e) => {
                          e.currentTarget.style.backgroundColor = theme.colors.accent.amber.bg
                        }}
                        title={`Create spec (${shortcuts[KeyboardShortcutAction.NewSpec] || '⇧⌘N'})`}
                      >
                        <span>Create Spec</span>
                        <span
                          className="text-xs px-2 py-0.5 rounded"
                          style={{
                            backgroundColor: 'rgba(245, 158, 11, 0.15)',
                            color: theme.colors.accent.amber.light
                          }}
                        >
                          {specShortcut}
                        </span>
                      </button>
                    </div>
=======
                    <div className="p-2 border-t grid grid-cols-2 gap-2" style={{ borderTopColor: theme.colors.border.default }}>
                  <button
                    onClick={() => {
                      previousFocusRef.current = document.activeElement
                      setNewSessionOpen(true)
                    }}
                    className="w-full text-sm px-3 py-1.5 rounded group flex items-center justify-between transition-colors"
                    style={{
                      backgroundColor: `${theme.colors.background.elevated}99`,
                      color: theme.colors.text.primary
                    }}
                    data-onboarding="start-agent-button"
                    onMouseEnter={(e) => e.currentTarget.style.backgroundColor = `${theme.colors.background.hover}99`}
                    onMouseLeave={(e) => e.currentTarget.style.backgroundColor = `${theme.colors.background.elevated}99`}
                    title={`Start agent (${shortcuts[KeyboardShortcutAction.NewSession] || '⌘N'})`}
                  >
                    <span>Start Agent</span>
                    <span className="text-xs opacity-60 group-hover:opacity-100 transition-opacity">
                      {shortcuts[KeyboardShortcutAction.NewSession] || '⌘N'}
                    </span>
                  </button>
                  <button
                    onClick={() => {
                      previousFocusRef.current = document.activeElement
                      setOpenAsSpec(true)
                      setNewSessionOpen(true)
                    }}
                    className="w-full text-sm px-3 py-1.5 rounded group flex items-center justify-between border transition-colors"
                    style={{
                      backgroundColor: theme.colors.accent.amber.bg,
                      borderColor: theme.colors.accent.amber.border,
                      color: theme.colors.text.primary
                    }}
                    data-onboarding="create-spec-button"
                    onMouseEnter={(e) => {
                      e.currentTarget.style.backgroundColor = `${theme.colors.accent.amber.DEFAULT}33`
                    }}
                    onMouseLeave={(e) => {
                      e.currentTarget.style.backgroundColor = theme.colors.accent.amber.bg
                    }}
                    title={`Create spec (${shortcuts[KeyboardShortcutAction.NewSpec] || '⇧⌘N'})`}
                  >
                    <span>Create Spec</span>
                    <span className="text-xs opacity-60 group-hover:opacity-100 transition-opacity">
                      {shortcuts[KeyboardShortcutAction.NewSpec] || '⇧⌘N'}
                    </span>
                  </button>
                </div>
>>>>>>> a86b2bbe
              </div>
                </div>

                <div className="relative h-full">
                  {/* Unified session ring around center + right (Claude, Terminal, Diff) */}
                  <div id="work-ring" className="absolute inset-2 rounded-xl pointer-events-none" />
                  {isRightCollapsed ? (
                    // When collapsed, render only the terminal grid at full width
                    <main className="h-full w-full" style={{ backgroundColor: theme.colors.background.primary }} data-testid="terminal-grid">
                      <ErrorBoundary name="TerminalGrid">
                        <TerminalGrid />
                      </ErrorBoundary>
                    </main>
                  ) : (
                    // When expanded, render the split view
                    <Split 
                      className="h-full w-full flex" 
                      sizes={rightSizes} 
                      minSize={[400, 280]} 
                      gutterSize={8}
                      onDragStart={handleRightSplitDragStart}
                      onDragEnd={handleRightSplitDragEnd}
                    >
                      <main className="h-full" style={{ backgroundColor: theme.colors.background.primary }} data-testid="terminal-grid">
                        <ErrorBoundary name="TerminalGrid">
                          <TerminalGrid />
                        </ErrorBoundary>
                      </main>
                      <section className={`overflow-hidden`}>
                        <ErrorBoundary name="RightPanel">
                          <RightPanelTabs 
                            onFileSelect={handleFileSelect}
                            onOpenHistoryDiff={handleOpenHistoryDiff}
                            isDragging={isDraggingRightSplit}
                          />
                        </ErrorBoundary>
                      </section>
                    </Split>
                  )}
                </div>
              </Split>
            </div>
          </div>

           <NewSessionModal
             open={newSessionOpen}
             initialIsDraft={openAsDraft}
             cachedPrompt={cachedPrompt}
             onPromptChange={setCachedPrompt}
             onClose={() => {
               logger.info('[App] NewSessionModal closing - resetting state')
               setNewSessionOpen(false)
               setOpenAsSpec(false) // Always reset to false when closing
               setStartFromSpecName(null)
               // Restore focus after modal closes
               if (previousFocusRef.current && previousFocusRef.current instanceof HTMLElement) {
                 setTimeout(() => {
                   try {
                     (previousFocusRef.current as HTMLElement).focus()
                   } catch (error) {
                     logger.warn('[App] Failed to restore focus after NewSessionModal closed:', error)
                   }
                 }, 100)
               }
             }}
             onCreate={handleCreateSession}
           />

          {currentSession && (
            <>
              <CancelConfirmation
                open={cancelModalOpen}
                displayName={currentSession.displayName}
                branch={currentSession.branch}
                hasUncommittedChanges={currentSession.hasUncommittedChanges}
                onConfirm={handleCancelSession}
                onCancel={() => setCancelModalOpen(false)}
                loading={isCancelling}
              />
               <DeleteSpecConfirmation
                 open={deleteSpecModalOpen}
                 displayName={currentSession.displayName}
                 onConfirm={handleDeleteSpec}
                 onCancel={() => setDeleteSpecModalOpen(false)}
                 loading={isCancelling}
               />
            </>
          )}

          {/* Diff Viewer Modal with Review - render only when open */}
          {isDiffViewerOpen && diffViewerState && (
            <UnifiedDiffModal
              filePath={diffViewerState.filePath}
              isOpen={true}
              onClose={handleCloseDiffViewer}
              mode={diffViewerState.mode}
              historyContext={diffViewerState.mode === 'history' ? diffViewerState.historyContext : undefined}
            />
          )}
          

          {/* Settings Modal */}
          <SettingsModal
            open={settingsOpen}
            onClose={() => setSettingsOpen(false)}
            onOpenTutorial={openOnboarding}
          />

          {/* Project Selector Modal */}
          <ProjectSelectorModal
            open={projectSelectorOpen}
            onClose={() => setProjectSelectorOpen(false)}
            onOpenProject={handleOpenProject}
            openProjectPaths={openTabs.map(tab => tab.projectPath)}
          />

          <OnboardingModal
            open={isOnboardingOpen}
            onClose={closeOnboarding}
            onComplete={completeOnboarding}
          />

          {/* Permission Prompt - shows only when needed */}
          {showPermissionPrompt && (
            <PermissionPrompt
              showOnlyIfNeeded={true}
              folderPath={permissionDeniedPath || undefined}
              onPermissionGranted={() => {
                logger.info(`Folder permission granted for: ${permissionDeniedPath}`)
                setShowPermissionPrompt(false)
                setPermissionDeniedPath(null)
              }}
              onRetryAgent={() => {
                emitUiEvent(UiEvent.RetryAgentStart)
                setShowPermissionPrompt(false)
                setPermissionDeniedPath(null)
              }}
            />
          )}
        </>
      )}
    </ErrorBoundary>
  )
}

export default function App() {
  return (
    <GithubIntegrationProvider>
      <AppContent />
    </GithubIntegrationProvider>
  )
}<|MERGE_RESOLUTION|>--- conflicted
+++ resolved
@@ -1263,9 +1263,8 @@
                       />
                       </SessionErrorBoundary>
                     </div>
-<<<<<<< HEAD
                     <div
-                      className="p-2 border-t flex flex-col gap-3"
+                      className="p-2 border-t grid grid-cols-2 gap-2"
                       style={{ borderTopColor: theme.colors.border.default }}
                     >
                       <button
@@ -1279,13 +1278,18 @@
                           color: theme.colors.text.primary,
                           borderColor: theme.colors.border.subtle
                         }}
-                        onMouseEnter={(e) => e.currentTarget.style.backgroundColor = `${theme.colors.background.hover}99`}
-                        onMouseLeave={(e) => e.currentTarget.style.backgroundColor = `${theme.colors.background.elevated}99`}
-                        title={`Start agent (${shortcuts[KeyboardShortcutAction.NewSession] || '⌘N'})`}
+                        data-onboarding="start-agent-button"
+                        onMouseEnter={(e) => {
+                          e.currentTarget.style.backgroundColor = `${theme.colors.background.hover}99`
+                        }}
+                        onMouseLeave={(e) => {
+                          e.currentTarget.style.backgroundColor = `${theme.colors.background.elevated}99`
+                        }}
+                        title={`Start agent (${startShortcut})`}
                       >
                         <span>Start Agent</span>
                         <span
-                          className="text-xs px-2 py-0.5 rounded"
+                          className="text-xs px-2 py-0.5 rounded transition-opacity group-hover:opacity-100"
                           style={{
                             backgroundColor: theme.colors.background.secondary,
                             color: theme.colors.text.secondary
@@ -1306,17 +1310,18 @@
                           borderColor: theme.colors.accent.amber.border,
                           color: theme.colors.text.primary
                         }}
+                        data-onboarding="create-spec-button"
                         onMouseEnter={(e) => {
                           e.currentTarget.style.backgroundColor = `${theme.colors.accent.amber.DEFAULT}33`
                         }}
                         onMouseLeave={(e) => {
                           e.currentTarget.style.backgroundColor = theme.colors.accent.amber.bg
                         }}
-                        title={`Create spec (${shortcuts[KeyboardShortcutAction.NewSpec] || '⇧⌘N'})`}
+                        title={`Create spec (${specShortcut})`}
                       >
                         <span>Create Spec</span>
                         <span
-                          className="text-xs px-2 py-0.5 rounded"
+                          className="text-xs px-2 py-0.5 rounded transition-opacity group-hover:opacity-100"
                           style={{
                             backgroundColor: 'rgba(245, 158, 11, 0.15)',
                             color: theme.colors.accent.amber.light
@@ -1326,56 +1331,6 @@
                         </span>
                       </button>
                     </div>
-=======
-                    <div className="p-2 border-t grid grid-cols-2 gap-2" style={{ borderTopColor: theme.colors.border.default }}>
-                  <button
-                    onClick={() => {
-                      previousFocusRef.current = document.activeElement
-                      setNewSessionOpen(true)
-                    }}
-                    className="w-full text-sm px-3 py-1.5 rounded group flex items-center justify-between transition-colors"
-                    style={{
-                      backgroundColor: `${theme.colors.background.elevated}99`,
-                      color: theme.colors.text.primary
-                    }}
-                    data-onboarding="start-agent-button"
-                    onMouseEnter={(e) => e.currentTarget.style.backgroundColor = `${theme.colors.background.hover}99`}
-                    onMouseLeave={(e) => e.currentTarget.style.backgroundColor = `${theme.colors.background.elevated}99`}
-                    title={`Start agent (${shortcuts[KeyboardShortcutAction.NewSession] || '⌘N'})`}
-                  >
-                    <span>Start Agent</span>
-                    <span className="text-xs opacity-60 group-hover:opacity-100 transition-opacity">
-                      {shortcuts[KeyboardShortcutAction.NewSession] || '⌘N'}
-                    </span>
-                  </button>
-                  <button
-                    onClick={() => {
-                      previousFocusRef.current = document.activeElement
-                      setOpenAsSpec(true)
-                      setNewSessionOpen(true)
-                    }}
-                    className="w-full text-sm px-3 py-1.5 rounded group flex items-center justify-between border transition-colors"
-                    style={{
-                      backgroundColor: theme.colors.accent.amber.bg,
-                      borderColor: theme.colors.accent.amber.border,
-                      color: theme.colors.text.primary
-                    }}
-                    data-onboarding="create-spec-button"
-                    onMouseEnter={(e) => {
-                      e.currentTarget.style.backgroundColor = `${theme.colors.accent.amber.DEFAULT}33`
-                    }}
-                    onMouseLeave={(e) => {
-                      e.currentTarget.style.backgroundColor = theme.colors.accent.amber.bg
-                    }}
-                    title={`Create spec (${shortcuts[KeyboardShortcutAction.NewSpec] || '⇧⌘N'})`}
-                  >
-                    <span>Create Spec</span>
-                    <span className="text-xs opacity-60 group-hover:opacity-100 transition-opacity">
-                      {shortcuts[KeyboardShortcutAction.NewSpec] || '⇧⌘N'}
-                    </span>
-                  </button>
-                </div>
->>>>>>> a86b2bbe
               </div>
                 </div>
 
