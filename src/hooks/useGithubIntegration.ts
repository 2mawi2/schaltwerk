--- conflicted
+++ resolved
@@ -1,7 +1,6 @@
 import { useCallback, useEffect, useMemo, useRef, useState } from 'react'
 import { useAtomValue } from 'jotai'
 import { invoke } from '@tauri-apps/api/core'
-import { useAtomValue } from 'jotai'
 import { listenEvent, SchaltEvent } from '../common/eventSystem'
 import { TauriCommands } from '../common/tauriCommands'
 import { GitHubStatusPayload, GitHubPrPayload, GitHubRepositoryPayload } from '../common/events'
@@ -53,34 +52,19 @@
   const unlistenRef = useRef<(() => void) | null>(null)
   const projectPath = useAtomValue(projectPathAtom)
 
-<<<<<<< HEAD
-  const ensureProjectRegistration = useCallback(async () => {
-    if (!projectPath) return false
-    try {
-      await invoke(TauriCommands.InitializeProject, { path: projectPath })
-      return true
-    } catch (error) {
-      logger.warn('[useGithubIntegration] Failed to reinitialize active project', error)
-      return false
-=======
   const ensureActiveProjectInitialized = useCallback(async () => {
     if (!projectPath) return
     try {
       await invoke(TauriCommands.InitializeProject, { path: projectPath })
     } catch (error) {
       logger.warn('[useGithubIntegration] Failed to refresh active project before GitHub sync', error)
->>>>>>> 9701c8d4
     }
   }, [projectPath])
 
   const refreshStatus = useCallback(async () => {
     setLoading(true)
     try {
-<<<<<<< HEAD
-      await ensureProjectRegistration()
-=======
       await ensureActiveProjectInitialized()
->>>>>>> 9701c8d4
       const result = await invoke<GitHubStatusPayload>(TauriCommands.GitHubGetStatus)
       setStatus(result)
     } catch (error) {
@@ -88,11 +72,7 @@
     } finally {
       setLoading(false)
     }
-<<<<<<< HEAD
-  }, [ensureProjectRegistration])
-=======
   }, [ensureActiveProjectInitialized])
->>>>>>> 9701c8d4
 
   useEffect(() => {
     let mounted = true
@@ -133,11 +113,7 @@
   const authenticate = useCallback(async () => {
     setIsAuthenticating(true)
     try {
-<<<<<<< HEAD
-      await ensureProjectRegistration()
-=======
       await ensureActiveProjectInitialized()
->>>>>>> 9701c8d4
       const result = await invoke<GitHubStatusPayload>(TauriCommands.GitHubAuthenticate)
       setStatus(result)
       setLoading(false)
@@ -149,20 +125,12 @@
     } finally {
       setIsAuthenticating(false)
     }
-<<<<<<< HEAD
-  }, [ensureProjectRegistration])
-=======
   }, [ensureActiveProjectInitialized])
->>>>>>> 9701c8d4
 
   const connectProject = useCallback(async () => {
     setIsConnecting(true)
     try {
-<<<<<<< HEAD
-      await ensureProjectRegistration()
-=======
       await ensureActiveProjectInitialized()
->>>>>>> 9701c8d4
       const repository = await invoke<GitHubRepositoryPayload>(TauriCommands.GitHubConnectProject)
       setStatus((prev) => ({
         installed: prev?.installed ?? true,
@@ -179,11 +147,7 @@
     } finally {
       setIsConnecting(false)
     }
-<<<<<<< HEAD
-  }, [ensureProjectRegistration])
-=======
   }, [ensureActiveProjectInitialized])
->>>>>>> 9701c8d4
 
   const createReviewedPr = useCallback(
     async (args: CreateReviewedPrArgs) => {
