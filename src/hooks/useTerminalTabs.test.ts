import { describe, it, expect, vi, beforeEach, MockedFunction, afterEach } from 'vitest'
import { TauriCommands } from '../common/tauriCommands'
import { renderHook, act } from '@testing-library/react'
import { useTerminalTabs } from './useTerminalTabs'
import { invoke } from '@tauri-apps/api/core'
import { MockTauriInvokeArgs } from '../types/testing'
import { ReactNode, createElement } from 'react'
import { UiEvent, emitUiEvent } from '../common/uiEvents'
import { logger } from '../utils/logger'
import { Provider, createStore } from 'jotai'

// Mock the invoke function
vi.mock('@tauri-apps/api/core', () => ({
  invoke: vi.fn()
}))
vi.mock('../utils/logger', () => ({
  logger: {
    error: vi.fn(),
    warn: vi.fn(),
    info: vi.fn(),
    debug: vi.fn()
  }
}))

vi.mock('../common/terminalSizeCache', () => ({
  bestBootstrapSize: vi.fn(() => ({ cols: 120, rows: 32 }))
}))

describe('useTerminalTabs', () => {
  const mockInvoke = invoke as MockedFunction<typeof invoke>
  let addEventSpy: ReturnType<typeof vi.spyOn> | undefined
  let removeEventSpy: ReturnType<typeof vi.spyOn> | undefined
  const defaultInvokeImplementation = (command: string, _args?: MockTauriInvokeArgs) => {
    switch (command) {
      case TauriCommands.TerminalExists:
        return Promise.resolve(false)
      case TauriCommands.PathExists:
        return Promise.resolve(true)
      case TauriCommands.CreateTerminalWithSize:
        return Promise.resolve()
      case TauriCommands.CreateTerminal:
        return Promise.resolve()
      case TauriCommands.CloseTerminal:
        return Promise.resolve()
      default:
        return Promise.resolve()
    }
  }

  beforeEach(() => {
    vi.clearAllMocks()
    addEventSpy = vi.spyOn(window, 'addEventListener') as unknown as ReturnType<typeof vi.spyOn>
    removeEventSpy = vi.spyOn(window, 'removeEventListener') as unknown as ReturnType<typeof vi.spyOn>
    mockInvoke.mockImplementation((command: string, args?: MockTauriInvokeArgs) => defaultInvokeImplementation(command, args))
  })

  afterEach(() => {
    vi.clearAllTimers()
    addEventSpy?.mockRestore()
    removeEventSpy?.mockRestore()
  })

  const createWrapper = () => {
    const store = createStore()
    return ({ children }: { children: ReactNode }) => createElement(Provider, { store }, children)
  }
  const renderTabsHook = (props: Parameters<typeof useTerminalTabs>[0]) =>
    renderHook<ReturnType<typeof useTerminalTabs>, void>(() => useTerminalTabs(props), { wrapper: createWrapper() })

  describe('initialization', () => {
    it('creates initial tab with correct structure', () => {
      const { result } = renderTabsHook({
        baseTerminalId: 'test-init',
        workingDirectory: '/test/dir'
      })

      expect(result.current.tabs).toHaveLength(1)
      expect(result.current.tabs[0]).toMatchObject({
        index: 0,
        terminalId: 'test-init',
        label: 'Terminal 1'
      })
      expect(result.current.activeTab).toBe(0)
      expect(result.current.canAddTab).toBe(true)
    })

    it('respects custom maxTabs parameter', () => {
      const { result } = renderTabsHook({
        baseTerminalId: 'test-max',
        workingDirectory: '/test/dir',
        maxTabs: 3
      })

      expect(result.current.canAddTab).toBe(true)
      expect(result.current.tabs).toHaveLength(1)
    })

    it('uses default maxTabs when not specified', () => {
      const { result } = renderTabsHook({
        baseTerminalId: 'test-default',
        workingDirectory: '/test/dir'
      })

      expect(result.current.canAddTab).toBe(true)
      // Should be able to add up to 6 tabs (DEFAULT_MAX_TABS)
      expect(result.current.tabs).toHaveLength(1)
    })

    it('sets up event listeners for reset functionality', () => {
      renderTabsHook({
        baseTerminalId: 'test-events',
        workingDirectory: '/test/dir'
      })

      expect(addEventSpy).toHaveBeenCalledWith(
        String(UiEvent.TerminalReset),
        expect.any(Function)
      )
    })

    it('cleans up event listeners on unmount', () => {
      const { unmount } = renderTabsHook({
        baseTerminalId: 'test-cleanup',
        workingDirectory: '/test/dir'
      })

      unmount()

      expect(removeEventSpy).toHaveBeenCalledWith(
        String(UiEvent.TerminalReset),
        expect.any(Function)
      )
    })
  })

  describe('global state persistence', () => {
    it('maintains state across component remounts', () => {
      const hookProps = {
        baseTerminalId: 'test-persist',
        workingDirectory: '/test/dir'
      }

      // First render
      const { result: result1, unmount: unmount1 } = renderTabsHook(hookProps)

      // Unmount and remount
      unmount1()
      const { result: result2 } = renderTabsHook(hookProps)

      // State should persist
      expect(result2.current.tabs).toHaveLength(result1.current.tabs.length)
      expect(result2.current.activeTab).toBe(result1.current.activeTab)
    })

    it('isolates state between different sessions', () => {
      const { result: result1 } = renderTabsHook({
        baseTerminalId: 'session1',
        workingDirectory: '/test/dir'
      })

      const { result: result2 } = renderTabsHook({
        baseTerminalId: 'session2',
        workingDirectory: '/test/dir'
      })

      expect(result1.current.tabs[0].terminalId).toBe('session1')
      expect(result2.current.tabs[0].terminalId).toBe('session2')
      expect(result1.current.tabs[0].terminalId).not.toBe(result2.current.tabs[0].terminalId)
    })
  })

  describe('reset functionality', () => {
    it('resets state when reset event is triggered', async () => {
      const hookProps = {
        baseTerminalId: 'test-reset',
        workingDirectory: '/test/dir'
      }

      const { result } = renderTabsHook(hookProps)

      // Add some tabs first
      mockInvoke.mockResolvedValue(false) // terminal_exists returns false
      await act(async () => {
        await result.current.addTab()
      })

      expect(result.current.tabs).toHaveLength(2)

      // Trigger reset event
      await act(async () => {
        emitUiEvent(UiEvent.TerminalReset, { kind: 'orchestrator' })
      })

      expect(result.current.tabs).toHaveLength(1)
      expect(result.current.tabs[0]).toMatchObject({
        index: 0,
        terminalId: 'test-reset',
        label: 'Terminal 1'
      })
      expect(result.current.activeTab).toBe(0)
    })

    it('ignores reset events for other sessions', async () => {
      const hookProps = {
        baseTerminalId: 'session-foo-base',
        workingDirectory: '/test/dir',
        sessionName: 'session-foo',
      }

      const { result } = renderTabsHook(hookProps)

      mockInvoke.mockResolvedValue(false)
      await act(async () => {
        await result.current.addTab()
      })

      expect(result.current.tabs).toHaveLength(2)

      await act(async () => {
        emitUiEvent(UiEvent.TerminalReset, { kind: 'session', sessionId: 'other-session' })
      })

      expect(result.current.tabs).toHaveLength(2)

      await act(async () => {
        emitUiEvent(UiEvent.TerminalReset, { kind: 'session', sessionId: 'session-foo' })
      })

      expect(result.current.tabs).toHaveLength(1)
      expect(result.current.tabs[0]).toMatchObject({
        index: 0,
        terminalId: 'session-foo-base',
      })
    })

    it('cleans up terminal references on reset', async () => {
      const hookProps = {
        baseTerminalId: 'test-reset-cleanup',
        workingDirectory: '/test/dir'
      }

      const { result } = renderTabsHook(hookProps)

      // Add tabs to create terminal references
      mockInvoke.mockResolvedValue(false)
      await act(async () => {
        await result.current.addTab()
      })

      expect(result.current.tabs).toHaveLength(2)

      await act(async () => {
        emitUiEvent(UiEvent.TerminalReset, { kind: 'orchestrator' })
      })

      // Should be reset to initial state
      expect(result.current.tabs).toHaveLength(1)
    })
  })

  describe('terminal creation logic', () => {
    it('creates terminal when it does not exist', async () => {
      mockInvoke.mockImplementation((command: string, args?: MockTauriInvokeArgs) => {
        if (command === TauriCommands.TerminalExists) {
          return Promise.resolve(false)
        }
        if (command === TauriCommands.PathExists) {
          return Promise.resolve(true)
        }
        if (command === TauriCommands.CreateTerminalWithSize) {
          expect(args).toEqual({
            id: 'test-create-1',
            cwd: '/test/dir',
            cols: 120,
            rows: 32
          })
          return Promise.resolve()
        }
        return defaultInvokeImplementation(command, args)
      })

      const { result } = renderTabsHook({
        baseTerminalId: 'test-create',
        workingDirectory: '/test/dir'
      })

      await act(async () => {
        await result.current.addTab()
      })

      expect(mockInvoke).toHaveBeenCalledWith(TauriCommands.TerminalExists, { id: 'test-create-1' })
      expect(mockInvoke).toHaveBeenCalledWith(TauriCommands.PathExists, { path: '/test/dir' })
      expect(mockInvoke).toHaveBeenCalledWith(TauriCommands.CreateTerminalWithSize, {
        id: 'test-create-1',
        cwd: '/test/dir',
        cols: 120,
        rows: 32
      })
      const fallbackCalls = mockInvoke.mock.calls.filter(([command, args]) => {
        if (command !== TauriCommands.CreateTerminal) return false
        const record = args as Record<string, unknown> | undefined
        return record?.id === 'test-create-1'
      })
      expect(fallbackCalls).toHaveLength(0)
    })

    it('skips creation when terminal already exists', async () => {
      mockInvoke.mockImplementation((command: string, args?: MockTauriInvokeArgs) => {
        if (command === TauriCommands.TerminalExists) {
          return Promise.resolve(true)
        }
        return defaultInvokeImplementation(command, args)
      })

      const { result } = renderTabsHook({
        baseTerminalId: 'test-exists',
        workingDirectory: '/test/dir'
      })

      await act(async () => {
        await result.current.addTab()
      })

      expect(mockInvoke).toHaveBeenCalledWith(TauriCommands.TerminalExists, { id: 'test-exists-1' })
      const sizeCalls = mockInvoke.mock.calls.filter(([command, args]) => {
        if (command !== TauriCommands.CreateTerminalWithSize) return false
        const record = args as Record<string, unknown> | undefined
        return record?.id === 'test-exists-1'
      })
      expect(sizeCalls).toHaveLength(0)
      const fallbackCalls = mockInvoke.mock.calls.filter(([command, args]) => {
        if (command !== TauriCommands.CreateTerminal) return false
        const record = args as Record<string, unknown> | undefined
        return record?.id === 'test-exists-1'
      })
      expect(fallbackCalls).toHaveLength(0)
    })

    it('handles terminal_exists failure gracefully', async () => {
      mockInvoke.mockImplementation((command: string, args?: MockTauriInvokeArgs) => {
        if (command === TauriCommands.TerminalExists) {
          return Promise.reject(new Error('Permission denied'))
        }
        return defaultInvokeImplementation(command, args)
      })

      const consoleSpy = vi.spyOn(logger, 'error').mockImplementation(() => {})

      const { result } = renderTabsHook({
        baseTerminalId: 'test-exists-fail',
        workingDirectory: '/test/dir'
      })

      await act(async () => {
        await result.current.addTab()
      })

      expect(consoleSpy).toHaveBeenCalledWith(
        'Failed to create terminal test-exists-fail-1:',
        expect.any(Error)
      )

      consoleSpy.mockRestore()
    })

    it('defers terminal creation until working directory is available', async () => {
      mockInvoke.mockImplementation((command: string, args?: MockTauriInvokeArgs) => {
        if (command === TauriCommands.TerminalExists) {
          return Promise.resolve(false)
        }
        if (command === TauriCommands.PathExists) {
          const pathArg = (args as Record<string, unknown> | undefined)?.path
          return Promise.resolve(pathArg === '/ready/path')
        }
        if (command === TauriCommands.CreateTerminalWithSize) {
          expect(args).toEqual({
            id: 'test-defer',
            cwd: '/ready/path',
            cols: 120,
            rows: 32
          })
          return Promise.resolve()
        }
        if (command === TauriCommands.CreateTerminal) {
          throw new Error('Should not use fallback create path during defer test')
        }
        return defaultInvokeImplementation(command, args)
      })

      const { rerender } = renderHook(
        (props: { baseTerminalId: string; workingDirectory: string }) => useTerminalTabs(props),
        {
          wrapper: createWrapper(),
          initialProps: {
            baseTerminalId: 'test-defer',
            workingDirectory: ''
          }
        }
      )

      await act(async () => {
        await Promise.resolve()
      })

      const createCallsBefore = mockInvoke.mock.calls.filter(call => {
        const [command, params] = call
        if (command !== TauriCommands.CreateTerminalWithSize) return false
        const id = (params as { id?: string })?.id
        return id?.startsWith('test-defer')
      })
      expect(createCallsBefore).toHaveLength(0)

      rerender({ baseTerminalId: 'test-defer', workingDirectory: '/ready/path' })

      await act(async () => {
        await Promise.resolve()
      })

      expect(mockInvoke).toHaveBeenCalledWith(TauriCommands.TerminalExists, { id: 'test-defer' })
      expect(mockInvoke).toHaveBeenCalledWith(TauriCommands.CreateTerminalWithSize, {
        id: 'test-defer',
        cwd: '/ready/path',
        cols: 120,
        rows: 32
      })
    })
  })

  describe('addTab', () => {
    it('adds new tab with correct properties', async () => {
      mockInvoke.mockResolvedValue(false)

      const { result } = renderTabsHook({
        baseTerminalId: 'test-add-props',
        workingDirectory: '/test/dir'
      })

      await act(async () => {
        await result.current.addTab()
      })

      expect(result.current.tabs).toHaveLength(2)
      expect(result.current.tabs[1]).toMatchObject({
        index: 1,
        terminalId: 'test-add-props-1',
        label: 'Terminal 2'
      })
      expect(result.current.activeTab).toBe(1)
    })

    it('respects maxTabs limit', async () => {
      mockInvoke.mockResolvedValue(false)

      const { result } = renderTabsHook({
        baseTerminalId: 'test-max-limit',
        workingDirectory: '/test/dir',
        maxTabs: 2
      })

      // Add one tab
      await act(async () => {
        await result.current.addTab()
      })

      expect(result.current.tabs).toHaveLength(2)
      expect(result.current.canAddTab).toBe(false)

      // Try to add another tab - should not work
      await act(async () => {
        await result.current.addTab()
      })

      expect(result.current.tabs).toHaveLength(2) // Still 2 tabs
    })

    it('generates correct tab indices', async () => {
      mockInvoke.mockResolvedValue(false)

      const { result } = renderTabsHook({
        baseTerminalId: 'test-indices',
        workingDirectory: '/test/dir'
      })

      await act(async () => {
        await result.current.addTab()
      })

      expect(result.current.tabs).toHaveLength(2)
      expect(result.current.tabs.map(t => t.index)).toEqual([0, 1])
      expect(result.current.tabs.map(t => t.terminalId)).toEqual([
        'test-indices',
        'test-indices-1'
      ])

      await act(async () => {
        await result.current.addTab()
      })

      expect(result.current.tabs).toHaveLength(3)
      expect(result.current.tabs.map(t => t.index)).toEqual([0, 1, 2])
    })

    it('handles creation failure gracefully', async () => {
      mockInvoke.mockImplementation((command: string, args?: MockTauriInvokeArgs) => {
        if (command === TauriCommands.TerminalExists) {
          return Promise.resolve(false)
        }
        if (command === TauriCommands.PathExists) {
          return Promise.resolve(true)
        }
        if (command === TauriCommands.CreateTerminalWithSize) {
          return Promise.reject(new Error('Failed to create terminal'))
        }
        return defaultInvokeImplementation(command, args)
      })

      const consoleSpy = vi.spyOn(logger, 'error').mockImplementation(() => {})

      const { result } = renderTabsHook({
        baseTerminalId: 'test-add-fail',
        workingDirectory: '/test/dir'
      })

      const initialTabCount = result.current.tabs.length

      await act(async () => {
        await result.current.addTab()
      })

      expect(result.current.tabs).toHaveLength(initialTabCount) // Should not add tab
      expect(consoleSpy).toHaveBeenCalledWith('Failed to add new tab:', expect.any(Error))

      consoleSpy.mockRestore()
    })
  })

  describe('closeTab', () => {
    it('closes tab and switches to previous tab when closing active tab', async () => {
      mockInvoke.mockResolvedValue(undefined)

      const { result } = renderTabsHook({
        baseTerminalId: 'test-close-active',
        workingDirectory: '/test/dir'
      })

      // Add tabs
      await act(async () => {
        await result.current.addTab()
      })

      expect(result.current.tabs).toHaveLength(2)
      expect(result.current.activeTab).toBe(1)

      // Close the active tab (index 1)
      await act(async () => {
        await result.current.closeTab(1)
      })

      expect(result.current.tabs).toHaveLength(1)
      expect(result.current.activeTab).toBe(0) // Should switch to remaining tab
      expect(mockInvoke).toHaveBeenCalledWith(TauriCommands.CloseTerminal, { id: 'test-close-active-1' })
    })

    it('closes tab and keeps same active tab when closing non-active tab', async () => {
      mockInvoke.mockResolvedValue(undefined)

      const { result } = renderTabsHook({
        baseTerminalId: 'test-close-non-active',
        workingDirectory: '/test/dir'
      })

      // Add tabs
      await act(async () => {
        await result.current.addTab()
      })

      expect(result.current.tabs).toHaveLength(2)
      expect(result.current.activeTab).toBe(1)

      // Switch to first tab
      act(() => {
        result.current.setActiveTab(0)
      })

      // Close the second tab (index 1)
      await act(async () => {
        await result.current.closeTab(1)
      })

      expect(result.current.tabs).toHaveLength(1)
      expect(result.current.activeTab).toBe(0) // Should remain on first tab
    })

    it('closes first tab and switches to next tab', async () => {
      mockInvoke.mockResolvedValue(undefined)

      const { result } = renderTabsHook({
        baseTerminalId: 'test-close-first',
        workingDirectory: '/test/dir'
      })

      // Add tabs
      await act(async () => {
        await result.current.addTab()
      })

      expect(result.current.tabs).toHaveLength(2)

      // Switch to first tab and close it
      act(() => {
        result.current.setActiveTab(0)
      })

      await act(async () => {
        await result.current.closeTab(0)
      })

      expect(result.current.tabs).toHaveLength(1)
<<<<<<< HEAD
      expect(result.current.activeTab).toBe(1) // Switches to remaining tab (which has index 1)
=======
      expect(result.current.activeTab).toBe(1) // Should stay on the remaining tab index
>>>>>>> c87812af
    })

    it('prevents closing the last tab', async () => {
      mockInvoke.mockResolvedValue(undefined)

      const { result } = renderTabsHook({
        baseTerminalId: 'test-close-last',
        workingDirectory: '/test/dir'
      })

      expect(result.current.tabs).toHaveLength(1)

      await act(async () => {
        await result.current.closeTab(0)
      })

      expect(result.current.tabs).toHaveLength(1) // Should still have 1 tab
      expect(mockInvoke).not.toHaveBeenCalledWith(TauriCommands.CloseTerminal, expect.any(Object))
    })

    it('handles invalid tab index gracefully', async () => {
      mockInvoke.mockResolvedValue(undefined)

      const { result } = renderTabsHook({
        baseTerminalId: 'test-invalid-index',
        workingDirectory: '/test/dir'
      })

      await act(async () => {
        await result.current.closeTab(999) // Invalid index
      })

      expect(result.current.tabs).toHaveLength(1) // Should remain unchanged
      expect(mockInvoke).not.toHaveBeenCalledWith(TauriCommands.CloseTerminal, expect.any(Object))
    })

    it('handles close_terminal failure gracefully', async () => {
      mockInvoke.mockImplementation((command: string, args?: MockTauriInvokeArgs) => {
        if (command === TauriCommands.CloseTerminal) {
          return Promise.reject(new Error('Failed to close'))
        }
        return defaultInvokeImplementation(command, args)
      })

      const consoleSpy = vi.spyOn(logger, 'error').mockImplementation(() => {})

      const { result } = renderTabsHook({
        baseTerminalId: 'test-close-fail',
        workingDirectory: '/test/dir'
      })

      // Add a tab first
      await act(async () => {
        await result.current.addTab()
      })

      await act(async () => {
        await result.current.closeTab(1)
      })

      expect(consoleSpy).toHaveBeenCalledWith(
        'Failed to close terminal test-close-fail-1:',
        expect.any(Error)
      )

      consoleSpy.mockRestore()
    })
  })

  describe('setActiveTab', () => {
    it('changes active tab to specified index', async () => {
      const { result } = renderTabsHook({
        baseTerminalId: 'test-set-active',
        workingDirectory: '/test/dir'
      })

      // Add tabs
      mockInvoke.mockResolvedValue(false)
      await act(async () => {
        await result.current.addTab()
      })

      expect(result.current.activeTab).toBe(1)

      act(() => {
        result.current.setActiveTab(0)
      })

      expect(result.current.activeTab).toBe(0)
    })

    it('handles setting active tab to invalid index gracefully', () => {
      const { result } = renderTabsHook({
        baseTerminalId: 'test-set-invalid',
        workingDirectory: '/test/dir'
      })

      act(() => {
        result.current.setActiveTab(999)
      })

      expect(result.current.activeTab).toBe(0) // Jotai atom clamps to valid range
    })
  })

  describe('initial terminal creation', () => {
    it('creates initial terminal on mount when it does not exist', async () => {
      mockInvoke.mockImplementation((command: string, args?: MockTauriInvokeArgs) => {
        if (command === TauriCommands.TerminalExists) {
          return Promise.resolve(false)
        }
        if (command === TauriCommands.PathExists) {
          return Promise.resolve(true)
        }
        if (command === TauriCommands.CreateTerminalWithSize) {
          expect(args).toEqual({
            id: 'test-initial',
            cwd: '/test/dir',
            cols: 120,
            rows: 32
          })
          return Promise.resolve()
        }
        return defaultInvokeImplementation(command, args)
      })

      renderTabsHook({
        baseTerminalId: 'test-initial',
        workingDirectory: '/test/dir'
      })

      // Wait for useEffect to run
      await act(async () => {
        await new Promise(resolve => setTimeout(resolve, 0))
      })

      expect(mockInvoke).toHaveBeenCalledWith(TauriCommands.TerminalExists, { id: 'test-initial' })
      expect(mockInvoke).toHaveBeenCalledWith(TauriCommands.PathExists, { path: '/test/dir' })
      expect(mockInvoke).toHaveBeenCalledWith(TauriCommands.CreateTerminalWithSize, {
        id: 'test-initial',
        cwd: '/test/dir',
        cols: 120,
        rows: 32
      })
      const initialFallbackCalls = mockInvoke.mock.calls.filter(([command, args]) => {
        if (command !== TauriCommands.CreateTerminal) return false
        const record = args as Record<string, unknown> | undefined
        return record?.id === 'test-initial'
      })
      expect(initialFallbackCalls).toHaveLength(0)
    })

    it('skips initial terminal creation when it already exists', async () => {
      mockInvoke.mockImplementation((command: string, args?: MockTauriInvokeArgs) => {
        if (command === TauriCommands.TerminalExists) {
          return Promise.resolve(true)
        }
        return defaultInvokeImplementation(command, args)
      })

      renderTabsHook({
        baseTerminalId: 'test-initial-exists',
        workingDirectory: '/test/dir'
      })

      await act(async () => {
        await new Promise(resolve => setTimeout(resolve, 0))
      })

      expect(mockInvoke).toHaveBeenCalledWith(TauriCommands.TerminalExists, { id: 'test-initial-exists' })
      const initialSizeCalls = mockInvoke.mock.calls.filter(([command, args]) => {
        if (command !== TauriCommands.CreateTerminalWithSize) return false
        const record = args as Record<string, unknown> | undefined
        return record?.id === 'test-initial-exists'
      })
      expect(initialSizeCalls).toHaveLength(0)
      const initialFallbackCalls = mockInvoke.mock.calls.filter(([command, args]) => {
        if (command !== TauriCommands.CreateTerminal) return false
        const record = args as Record<string, unknown> | undefined
        return record?.id === 'test-initial-exists'
      })
      expect(initialFallbackCalls).toHaveLength(0)
    })

    it('handles initial terminal creation failure gracefully', async () => {
      mockInvoke.mockImplementation((command: string, args?: MockTauriInvokeArgs) => {
        if (command === TauriCommands.TerminalExists) {
          return Promise.resolve(false)
        }
        if (command === TauriCommands.PathExists) {
          return Promise.resolve(true)
        }
        if (command === TauriCommands.CreateTerminalWithSize) {
          return Promise.reject(new Error('Failed to create initial terminal'))
        }
        return defaultInvokeImplementation(command, args)
      })

      const consoleSpy = vi.spyOn(logger, 'error').mockImplementation(() => {})

      renderTabsHook({
        baseTerminalId: 'test-initial-fail',
        workingDirectory: '/test/dir'
      })

      await act(async () => {
        await new Promise(resolve => setTimeout(resolve, 0))
      })

      expect(consoleSpy).toHaveBeenCalledWith(
        '[useTerminalTabs] Failed to initialize initial terminal',
        expect.any(Error)
      )

      consoleSpy.mockRestore()
    })
  })

  describe('tab ordering and labels', () => {
    it('generates correct labels for multiple tabs', async () => {
      mockInvoke.mockResolvedValue(false)

      const { result } = renderTabsHook({
        baseTerminalId: 'test-labels',
        workingDirectory: '/test/dir'
      })

      await act(async () => {
        await result.current.addTab()
      })

      expect(result.current.tabs.map(t => t.label)).toEqual([
        'Terminal 1',
        'Terminal 2'
      ])

      await act(async () => {
        await result.current.addTab()
      })

      expect(result.current.tabs.map(t => t.label)).toEqual([
        'Terminal 1',
        'Terminal 2',
        'Terminal 3'
      ])
    })

    it('renumbers labels after deletion', async () => {
      mockInvoke.mockResolvedValue(undefined)

      const { result } = renderTabsHook({
        baseTerminalId: 'test-label-reuse',
        workingDirectory: '/test/dir'
      })

      // Add two tabs: Terminal 1, Terminal 2
      await act(async () => {
        await result.current.addTab()
      })

      expect(result.current.tabs.map(t => t.label)).toEqual([
        'Terminal 1',
        'Terminal 2'
      ])

      // Delete Terminal 1 (index 0)
      await act(async () => {
        await result.current.closeTab(0)
      })

      // After deletion, remaining tab becomes Terminal 1 (labels are position-based)
      expect(result.current.tabs.map(t => t.label)).toEqual([
        'Terminal 1'
      ])

      // Add a new tab
      await act(async () => {
        await result.current.addTab()
      })

      const labels = result.current.tabs.map(t => t.label)
      expect(labels).toEqual([
        'Terminal 1',
        'Terminal 2'
      ])
    })

    it('handles complex deletion and recreation scenarios', async () => {
      mockInvoke.mockResolvedValue(undefined)

      const { result } = renderTabsHook({
        baseTerminalId: 'test-complex-labels',
        workingDirectory: '/test/dir',
        maxTabs: 5
      })

      // Create terminals 1, 2, 3
      await act(async () => {
        await result.current.addTab()
      })
      await act(async () => {
        await result.current.addTab()
      })

      expect(result.current.tabs.map(t => t.label)).toEqual([
        'Terminal 1',
        'Terminal 2',
        'Terminal 3'
      ])

      // Delete Terminal 2 (middle one, which has index 1)
      await act(async () => {
        await result.current.closeTab(1)
      })

      // Labels are position-based, so remaining tabs become Terminal 1 and Terminal 2
      expect(result.current.tabs.map(t => t.label)).toEqual([
        'Terminal 1',
        'Terminal 2'
      ])

      // Add new terminal
      await act(async () => {
        await result.current.addTab()
      })

      expect(result.current.tabs.map(t => t.label)).toEqual([
        'Terminal 1',
        'Terminal 2',
        'Terminal 3'
      ])
    })

    it('maintains correct ordering after tab operations', async () => {
      mockInvoke.mockResolvedValue(undefined)

      const { result } = renderTabsHook({
        baseTerminalId: 'test-ordering',
        workingDirectory: '/test/dir'
      })

      // Add tabs: [0, 1]
      await act(async () => {
        await result.current.addTab()
      })

      expect(result.current.tabs).toHaveLength(2)
      expect(result.current.tabs.map(t => t.index)).toEqual([0, 1])

      // Add another tab: [0, 1, 2]
      await act(async () => {
        await result.current.addTab()
      })

      expect(result.current.tabs.map(t => t.index)).toEqual([0, 1, 2])

      // Close middle tab (index 1): should be [0, 2]
      await act(async () => {
        await result.current.closeTab(1)
      })

      expect(result.current.tabs.map(t => t.index)).toEqual([0, 2])
    })
  })

  describe('canAddTab logic', () => {
    it('returns true when under maxTabs limit', () => {
      const { result } = renderTabsHook({
        baseTerminalId: 'test-can-add-true',
        workingDirectory: '/test/dir',
        maxTabs: 3
      })

      expect(result.current.canAddTab).toBe(true)
    })

    it('returns false when at maxTabs limit', async () => {
      mockInvoke.mockResolvedValue(false)

      const { result } = renderTabsHook({
        baseTerminalId: 'test-can-add-false',
        workingDirectory: '/test/dir',
        maxTabs: 2
      })

      await act(async () => {
        await result.current.addTab()
      })

      expect(result.current.canAddTab).toBe(false)
    })

    it('updates canAddTab when tabs are closed', async () => {
      mockInvoke.mockResolvedValue(undefined)

      const { result } = renderTabsHook({
        baseTerminalId: 'test-can-add-update',
        workingDirectory: '/test/dir',
        maxTabs: 2
      })

      // Add to max
      await act(async () => {
        await result.current.addTab()
      })

      expect(result.current.canAddTab).toBe(false)

      // Close a tab
      await act(async () => {
        await result.current.closeTab(1)
      })

      expect(result.current.canAddTab).toBe(true)
    })
  })

  describe('concurrent operations', () => {
    it('handles rapid addTab calls correctly', async () => {
      mockInvoke.mockResolvedValue(false)

      const { result } = renderTabsHook({
        baseTerminalId: 'test-concurrent-add',
        workingDirectory: '/test/dir',
        maxTabs: 5
      })

      // Add tabs sequentially since the hook has stale closure issues with concurrent calls
      await act(async () => {
        await result.current.addTab()
      })

      await act(async () => {
        await result.current.addTab()
      })

      expect(result.current.tabs.length).toBe(3) // 1 initial + 2 added
      expect(result.current.tabs.map(t => t.index)).toEqual([0, 1, 2])
    })

    it('handles sequential closeTab calls correctly', async () => {
      mockInvoke.mockResolvedValue(undefined)

      const { result } = renderTabsHook({
        baseTerminalId: 'test-sequential-close',
        workingDirectory: '/test/dir'
      })

      // Add tabs first
      await act(async () => {
        await result.current.addTab()
      })

      expect(result.current.tabs.length).toBe(2)

      // Close the added tab
      await act(async () => {
        await result.current.closeTab(1)
      })

      // Should have 1 tab remaining (can't close the last one)
      expect(result.current.tabs.length).toBe(1)
    })
  })

  describe('memory management', () => {
    it('cleans up terminal references when tabs are closed', async () => {
      mockInvoke.mockResolvedValue(undefined)

      const { result } = renderTabsHook({
        baseTerminalId: 'test-cleanup-refs',
        workingDirectory: '/test/dir'
      })

      // Add tabs
      await act(async () => {
        await result.current.addTab()
      })

      expect(result.current.tabs.length).toBe(2)

      // Close tab
      await act(async () => {
        await result.current.closeTab(1)
      })

      expect(result.current.tabs.length).toBe(1)
      // Terminal references should be cleaned up (tested via reset functionality)
    })

    it('prevents memory leaks from duplicate terminal creation attempts', async () => {
      const createdIdsSet = new Set<string>()
      mockInvoke.mockImplementation((command: string, args?: MockTauriInvokeArgs) => {
        if (command === TauriCommands.TerminalExists) {
          const id = (args as { id?: string })?.id
          return Promise.resolve(id ? createdIdsSet.has(id) : false)
        }
        if (command === TauriCommands.CreateTerminal) {
          const id = (args as { id?: string })?.id
          if (id) createdIdsSet.add(id)
          return Promise.resolve()
        }
        return defaultInvokeImplementation(command, args)
      })

      const { result } = renderTabsHook({
        baseTerminalId: 'test-no-duplicate',
        workingDirectory: '/test/dir'
      })

      // Add tabs sequentially
      await act(async () => {
        await result.current.addTab()
      })

      await act(async () => {
        await result.current.addTab()
      })

      const createdIds = Array.from(createdIdsSet).filter(id => id.startsWith('test-no-duplicate'))
      const uniqueIds = new Set(createdIds)
      expect(uniqueIds.size).toBe(createdIds.length)
    })
  })
})<|MERGE_RESOLUTION|>--- conflicted
+++ resolved
@@ -616,11 +616,7 @@
       })
 
       expect(result.current.tabs).toHaveLength(1)
-<<<<<<< HEAD
-      expect(result.current.activeTab).toBe(1) // Switches to remaining tab (which has index 1)
-=======
       expect(result.current.activeTab).toBe(1) // Should stay on the remaining tab index
->>>>>>> c87812af
     })
 
     it('prevents closing the last tab', async () => {
