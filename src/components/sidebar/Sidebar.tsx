--- conflicted
+++ resolved
@@ -102,13 +102,10 @@
     })
     const sidebarRef = useRef<HTMLDivElement>(null)
     const isProjectSwitching = useRef(false)
-<<<<<<< HEAD
-
-    // TODO: Implement useIdleSessions hook or replace with proper idle detection
-    const idleIds = new Set<string>()
-    const recomputeIdleSessions = useCallback(() => {}, [])
-=======
->>>>>>> a93f05df
+
+
+
+
 
     type FilterMemoryEntry = { lastSelection: string | null; lastSessions: EnrichedSession[] }
     const selectionMemoryRef = useRef<Map<string, Record<FilterMode, FilterMemoryEntry>>>(new Map())
