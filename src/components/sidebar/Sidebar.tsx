--- conflicted
+++ resolved
@@ -28,12 +28,8 @@
 import { clearTerminalStartedTracking } from '../terminal/Terminal'
 import { logger } from '../../utils/logger'
 import { UiEvent, emitUiEvent, listenUiEvent } from '../../common/uiEvents'
-<<<<<<< HEAD
+import { emitSpecRefine } from '../../utils/specRefine'
 import { AGENT_TYPES, AgentType, EnrichedSession, SessionInfo } from '../../types/session'
-=======
-import { emitSpecRefine } from '../../utils/specRefine'
-import { EnrichedSession, SessionInfo } from '../../types/session'
->>>>>>> a86b2bbe
 import { useGithubIntegrationContext } from '../../contexts/GithubIntegrationContext'
 import { useRun } from '../../contexts/RunContext'
 import { useModal } from '../../contexts/ModalContext'
@@ -1408,12 +1404,8 @@
                 onToggleAutoCancel={(next) => { void updateAutoCancelAfterMerge(next) }}
             />
             <SwitchOrchestratorModal
-<<<<<<< HEAD
                 open={switchOrchestratorModal.open}
-=======
-                open={switchOrchestratorModal}
-                scope={switchModelSessionId ? 'session' : 'orchestrator'}
->>>>>>> a86b2bbe
+                scope={switchOrchestratorModal.targetSessionId ? 'session' : 'orchestrator'}
                 onClose={() => {
                     setSwitchOrchestratorModal({ open: false })
                     setSwitchModelSessionId(null)
