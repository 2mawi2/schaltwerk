--- conflicted
+++ resolved
@@ -19,11 +19,8 @@
 import { UnlistenFn } from '@tauri-apps/api/event';
 import { useAtomValue, useSetAtom } from 'jotai'
 import { previewStateAtom, setPreviewUrlActionAtom } from '../../store/atoms/preview'
-<<<<<<< HEAD
 import { projectPathAtom } from '../../store/atoms/project'
 import { resolvedThemeAtom } from '../../store/atoms/theme'
-=======
->>>>>>> c87812af
 import { LocalPreviewWatcher } from '../../features/preview/localPreview'
 import type { AutoPreviewConfig } from '../../utils/runScriptPreviewConfig'
 import { useCleanupRegistry } from '../../hooks/useCleanupRegistry';
@@ -225,15 +222,10 @@
     }, [terminalId, logScrollSnapshot]);
     const getPreviewState = useAtomValue(previewStateAtom)
     const setPreviewUrl = useSetAtom(setPreviewUrlActionAtom)
-<<<<<<< HEAD
     const projectPath = useAtomValue(projectPathAtom)
     const resolvedTheme = useAtomValue(resolvedThemeAtom)
     const resolvedThemeRef = useRef(resolvedTheme)
     resolvedThemeRef.current = resolvedTheme
-    const projectOrchestratorId = useMemo(() => computeProjectOrchestratorId(projectPath ?? null), [projectPath])
-    const sessionStartScope = projectOrchestratorId ?? undefined
-=======
->>>>>>> c87812af
     const previewWatcherRef = useRef<LocalPreviewWatcher | null>(null)
     const previewLogStateRef = useRef<{ disabled: boolean; missing: boolean; ready: boolean }>({ disabled: false, missing: false, ready: false })
     const openFileFromTerminal = useCallback(async (text: string) => {
