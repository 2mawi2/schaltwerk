--- conflicted
+++ resolved
@@ -1443,25 +1443,16 @@
                 const disposable = renderHandler.call(terminal.current, () => {
                     if (!hydratedRef.current) {
                         hydratedRef.current = true;
-<<<<<<< HEAD
                         setHydrated(true);
                         if (!hydratedOnceRef.current) {
                             hydratedOnceRef.current = true;
-                            emitUiEvent(UiEvent.TerminalReady, { terminalId });
+                            try {
+                                emitUiEvent(UiEvent.TerminalReady, { terminalId });
+                            } catch (error) {
+                                logger.debug(`[Terminal ${terminalId}] Failed to emit terminal-ready event`, error);
+                            }
                             onReadyRef.current?.();
                         }
-=======
-	                        setHydrated(true);
-	                        if (!hydratedOnceRef.current) {
-	                            hydratedOnceRef.current = true;
-	                            try {
-	                                emitUiEvent(UiEvent.TerminalReady, { terminalId });
-	                            } catch (error) {
-	                                logger.debug(`[Terminal ${terminalId}] Failed to emit terminal-ready event`, error);
-	                            }
-	                            onReadyRef.current?.();
-	                        }
->>>>>>> 5be78521
                         logScrollSnapshot('onRender:hydrated');
                     }
                 });
