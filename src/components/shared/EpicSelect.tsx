import { useCallback, useMemo, useState } from 'react'
import { VscTag, VscClose } from 'react-icons/vsc'
import type { Epic } from '../../types/session'
import { Dropdown, type DropdownItem } from '../inputs/Dropdown'
import { theme } from '../../common/theme'
import { getEpicAccentScheme } from '../../utils/epicColors'
import { useEpics } from '../../hooks/useEpics'
import { EpicModal } from '../modals/EpicModal'
import { ConfirmModal } from '../modals/ConfirmModal'
import { logger } from '../../utils/logger'

interface EpicSelectProps {
    value?: Epic | null
    disabled?: boolean
    onChange: (epicId: string | null) => void | Promise<void>
    variant?: 'pill' | 'field' | 'compact' | 'icon'
    className?: string
    stopPropagation?: boolean
    showDeleteButton?: boolean
}

export function EpicSelect({ value, disabled = false, onChange, variant = 'pill', className = '', stopPropagation = false, showDeleteButton = false }: EpicSelectProps) {
    const { epics, ensureLoaded, createEpic, deleteEpic } = useEpics()
    const [open, setOpen] = useState(false)
    const [createOpen, setCreateOpen] = useState(false)
    const [deleteTarget, setDeleteTarget] = useState<Epic | null>(null)
    const [deleteLoading, setDeleteLoading] = useState(false)

    const selectedId = value?.id ?? null
    const selectedScheme = getEpicAccentScheme(value?.color)

    const handleDeleteClick = useCallback((e: React.MouseEvent, epic: Epic) => {
        e.stopPropagation()
        e.preventDefault()
        setDeleteTarget(epic)
        setOpen(false)
    }, [])

    const items = useMemo<DropdownItem[]>(() => {
        const hasSelected = selectedId ? epics.some(e => e.id === selectedId) : true
        const normalized = hasSelected || !value ? epics : [value, ...epics]

        const epicItems: DropdownItem[] = normalized.map((epic) => {
            const scheme = getEpicAccentScheme(epic.color)
            return {
                key: epic.id,
                label: (
<<<<<<< HEAD
                    <span className="flex items-center gap-2">
                        <span className="w-2 h-2 rounded-full" style={{ backgroundColor: scheme?.DEFAULT ?? 'var(--color-text-muted)' }} />
                        <span className="truncate">{epic.name}</span>
=======
                    <span className="flex items-center gap-2 w-full group/epic-item">
                        <span className="w-2 h-2 rounded-full flex-shrink-0" style={{ backgroundColor: scheme?.DEFAULT ?? theme.colors.text.muted }} />
                        <span className="truncate flex-1">{epic.name}</span>
                        {showDeleteButton && (
                            <span
                                role="button"
                                tabIndex={-1}
                                onClick={(e) => handleDeleteClick(e, epic)}
                                onPointerDown={(e) => e.stopPropagation()}
                                className="opacity-0 group-hover/epic-item:opacity-100 p-0.5 rounded hover:opacity-80 transition-opacity flex-shrink-0"
                                style={{ color: theme.colors.text.primary }}
                                title={`Delete epic "${epic.name}"`}
                            >
                                <VscClose className="w-3.5 h-3.5" />
                            </span>
                        )}
>>>>>>> c87812af
                    </span>
                ),
            }
        })

        return [
            { key: 'none', label: 'None' },
            { key: 'separator', label: <div style={{ height: 1, backgroundColor: 'var(--color-border-subtle)' }} />, disabled: true },
            ...epicItems,
            { key: 'separator-2', label: <div style={{ height: 1, backgroundColor: 'var(--color-border-subtle)' }} />, disabled: true },
            { key: 'create', label: '+ Create new epic' },
        ]
    }, [epics, selectedId, value, showDeleteButton, handleDeleteClick])

    const handleOpenChange = useCallback((next: boolean) => {
        setOpen(next)
        if (next) {
            ensureLoaded().catch((err) => {
                logger.warn('[EpicSelect] Failed to load epics:', err)
            })
        }
    }, [ensureLoaded])

    const handleSelect = useCallback((key: string) => {
        if (disabled) {
            return
        }
        if (key === 'separator' || key === 'separator-2') {
            return
        }
        if (key === 'create') {
            setCreateOpen(true)
            return
        }
        if (key === 'none') {
            Promise.resolve(onChange(null)).catch((err) => {
                logger.error('[EpicSelect] Failed to update epic:', err)
            })
            return
        }
        Promise.resolve(onChange(key)).catch((err) => {
            logger.error('[EpicSelect] Failed to update epic:', err)
        })
    }, [disabled, onChange])

    const handleCreateEpic = useCallback(async (data: { name: string; color: string | null }) => {
        const epic = await createEpic(data.name, data.color)
        await onChange(epic.id)
    }, [createEpic, onChange])

    return (
        <>
            <Dropdown
                open={open}
                onOpenChange={handleOpenChange}
                items={items}
                selectedKey={selectedId ?? 'none'}
                onSelect={handleSelect}
                align="left"
                minWidth={200}
            >
                {({ toggle }) => (
                    <button
                        type="button"
                        onClick={(e) => {
                            if (stopPropagation) {
                                e.stopPropagation()
                            }
                            toggle()
                        }}
                        disabled={disabled}
                        className={variant === 'icon'
                            ? `inline-flex items-center justify-center px-1.5 py-1 rounded border transition-colors duration-150 ${disabled ? 'opacity-50 cursor-not-allowed' : 'bg-[rgba(var(--color-bg-hover-rgb),0.6)] hover:bg-[rgba(var(--color-bg-hover-rgb),0.8)] border-[rgba(var(--color-border-subtle-rgb),0.6)] hover:border-[rgba(var(--color-border-strong-rgb),0.7)] cursor-pointer'} ${className}`
                            : `${variant === 'field' ? 'w-full px-3 py-2 justify-between' : variant === 'compact' ? 'p-1' : 'px-2 py-1'} rounded border inline-flex items-center gap-2 ${disabled ? 'opacity-60 cursor-not-allowed' : 'hover:opacity-90'} ${className}`
                        }
                        style={variant === 'icon' ? undefined : {
                            backgroundColor: variant === 'field'
                                ? 'var(--color-bg-secondary)'
                                : 'var(--color-bg-elevated)',
                            borderColor: 'var(--color-border-subtle)',
                            color: variant === 'field' ? 'var(--color-text-primary)' : 'var(--color-text-secondary)',
                            fontSize: variant === 'field' ? theme.fontSize.body : theme.fontSize.caption,
                        }}
                        title={value?.name ?? 'Set epic'}
                    >
                        {variant === 'icon' ? (
                            <span className="w-4 h-4 flex items-center justify-center">
                                <VscTag style={{ color: selectedScheme?.DEFAULT ?? 'var(--color-text-muted)' }} />
                            </span>
                        ) : (
                            <>
                                <span
                                    className="w-2 h-2 rounded-full"
                                    style={{ backgroundColor: selectedScheme?.DEFAULT ?? 'var(--color-text-muted)' }}
                                />
                                {variant !== 'compact' && (
                                    <>
                                        <span className={`truncate ${variant === 'field' ? 'flex-1 text-left' : 'max-w-[140px]'}`}>{value?.name ?? 'None'}</span>
                                        <span style={{ color: 'var(--color-text-muted)' }}>▾</span>
                                    </>
                                )}
                            </>
                        )}
                    </button>
                )}
            </Dropdown>

            <EpicModal
                open={createOpen}
                mode="create"
                onClose={() => {
                    setCreateOpen(false)
                }}
                onSubmit={handleCreateEpic}
            />

            <ConfirmModal
                open={Boolean(deleteTarget)}
                title={`Delete epic "${deleteTarget?.name ?? ''}"?`}
                body={
                    <div style={{ color: theme.colors.text.secondary, fontSize: theme.fontSize.body }}>
                        All sessions and specs in this epic will be moved to <strong>Ungrouped</strong>.
                    </div>
                }
                confirmText="Delete"
                cancelText="Cancel"
                variant="danger"
                loading={deleteLoading}
                onCancel={() => {
                    if (deleteLoading) {
                        return
                    }
                    setDeleteTarget(null)
                }}
                onConfirm={() => {
                    if (!deleteTarget || deleteLoading) {
                        return
                    }
                    void (async () => {
                        setDeleteLoading(true)
                        try {
                            if (value?.id === deleteTarget.id) {
                                await onChange(null)
                            }
                            await deleteEpic(deleteTarget.id)
                            setDeleteTarget(null)
                        } catch (err) {
                            logger.error('[EpicSelect] Failed to delete epic:', err)
                        } finally {
                            setDeleteLoading(false)
                        }
                    })()
                }}
            />
        </>
    )
}<|MERGE_RESOLUTION|>--- conflicted
+++ resolved
@@ -45,13 +45,8 @@
             return {
                 key: epic.id,
                 label: (
-<<<<<<< HEAD
-                    <span className="flex items-center gap-2">
-                        <span className="w-2 h-2 rounded-full" style={{ backgroundColor: scheme?.DEFAULT ?? 'var(--color-text-muted)' }} />
-                        <span className="truncate">{epic.name}</span>
-=======
                     <span className="flex items-center gap-2 w-full group/epic-item">
-                        <span className="w-2 h-2 rounded-full flex-shrink-0" style={{ backgroundColor: scheme?.DEFAULT ?? theme.colors.text.muted }} />
+                        <span className="w-2 h-2 rounded-full flex-shrink-0" style={{ backgroundColor: scheme?.DEFAULT ?? 'var(--color-text-muted)' }} />
                         <span className="truncate flex-1">{epic.name}</span>
                         {showDeleteButton && (
                             <span
@@ -60,13 +55,12 @@
                                 onClick={(e) => handleDeleteClick(e, epic)}
                                 onPointerDown={(e) => e.stopPropagation()}
                                 className="opacity-0 group-hover/epic-item:opacity-100 p-0.5 rounded hover:opacity-80 transition-opacity flex-shrink-0"
-                                style={{ color: theme.colors.text.primary }}
+                                style={{ color: 'var(--color-text-primary)' }}
                                 title={`Delete epic "${epic.name}"`}
                             >
                                 <VscClose className="w-3.5 h-3.5" />
                             </span>
                         )}
->>>>>>> c87812af
                     </span>
                 ),
             }
