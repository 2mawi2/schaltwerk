--- conflicted
+++ resolved
@@ -1,30 +1,27 @@
 import { render, screen, fireEvent } from '@testing-library/react'
 import { describe, it, expect, vi, beforeEach } from 'vitest'
 import { DiffFileList } from './DiffFileList'
-<<<<<<< HEAD
 import { TauriCommands } from '../../common/tauriCommands'
-import { TestProviders } from '../../tests/test-utils'
+import { TestProviders, createChangedFile } from '../../tests/test-utils'
 
 const invokeMock = vi.fn(async (cmd: string) => {
-  if (cmd === TauriCommands.GetChangedFilesFromMain) return [{ path: 'test.txt', change_type: 'added' }]
+  if (cmd === TauriCommands.GetChangedFilesFromMain) {
+    return [
+      createChangedFile({
+        path: 'test.txt',
+        change_type: 'added',
+        additions: 1,
+        deletions: 0,
+        changes: 1,
+      }),
+    ]
+  }
   if (cmd === TauriCommands.GetCurrentBranchName) return 'schaltwerk/feature'
   if (cmd === TauriCommands.GetBaseBranchName) return 'main'
   if (cmd === TauriCommands.GetCommitComparisonInfo) return ['abc', 'def']
   if (cmd === TauriCommands.SchaltwerkCoreResetSessionWorktree) return undefined
   if (cmd === TauriCommands.StartFileWatcher) return undefined
   if (cmd === TauriCommands.StopFileWatcher) return undefined
-=======
-import { TestProviders, createChangedFile } from '../../tests/test-utils'
-
-const invokeMock = vi.fn(async (cmd: string) => {
-  if (cmd === 'get_changed_files_from_main') {
-    return [createChangedFile({ path: 'test.txt', change_type: 'added', additions: 1, deletions: 0, changes: 1 })]
-  }
-  if (cmd === 'get_current_branch_name') return 'schaltwerk/feature'
-  if (cmd === 'get_base_branch_name') return 'main'
-  if (cmd === 'get_commit_comparison_info') return ['abc', 'def']
-  if (cmd === 'schaltwerk_core_reset_session_worktree') return undefined
->>>>>>> a86b2bbe
   return null
 })
 
