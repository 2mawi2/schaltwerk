import { useState, useEffect, useCallback, ReactElement } from 'react'
import { invoke } from '@tauri-apps/api/core'
import { open as openDialog } from '@tauri-apps/plugin-dialog'
import { useFontSize } from '../../contexts/FontSizeContext'
import { useSettings, AgentType } from '../../hooks/useSettings'
import { useActionButtons } from '../../contexts/ActionButtonsContext'
import type { HeaderActionConfig } from '../ActionButton'
import { AnimatedText } from '../common/AnimatedText'
import { SpecContentModal } from '../SpecContentModal'
import { MCPConfigPanel } from '../settings/MCPConfigPanel'
import { logger } from '../../utils/logger'

interface Props {
    open: boolean
    onClose: () => void
    onOpenTutorial?: () => void
}

type NotificationType = 'success' | 'error' | 'info'

interface NotificationState {
    message: string
    type: NotificationType
    visible: boolean
}

type SettingsCategory = 'appearance' | 'keyboard' | 'environment' | 'projects' | 'terminal' | 'sessions' | 'archives' | 'actions' | 'version'

interface DetectedBinary {
    path: string
    version?: string
    installation_method: 'Homebrew' | 'Npm' | 'Pip' | 'Manual' | 'System'
    is_recommended: boolean
    is_symlink: boolean
    symlink_target?: string
}

interface AgentBinaryConfig {
    agent_name: string
    custom_path: string | null
    auto_detect: boolean
    detected_binaries: DetectedBinary[]
}

interface CategoryConfig {
    id: SettingsCategory
    label: string
    icon: ReactElement
}

const CATEGORIES: CategoryConfig[] = [
    {
        id: 'appearance',
        label: 'Appearance',
        icon: (
            <svg className="w-4 h-4" fill="none" viewBox="0 0 24 24" stroke="currentColor">
                <path strokeLinecap="round" strokeLinejoin="round" strokeWidth={2} d="M7 21a4 4 0 01-4-4V5a2 2 0 012-2h4a2 2 0 012 2v12a4 4 0 01-4 4zm0 0h12a2 2 0 002-2v-4a2 2 0 00-2-2h-2.343M11 7.343l1.657-1.657a2 2 0 012.828 0l2.829 2.829a2 2 0 010 2.828l-8.486 8.485M7 17h.01" />
            </svg>
        )
    },
    {
        id: 'archives',
        label: 'Archives',
        icon: (
            <svg className="w-4 h-4" fill="none" viewBox="0 0 24 24" stroke="currentColor">
                <path strokeLinecap="round" strokeLinejoin="round" strokeWidth={2} d="M20 7H4a1 1 0 01-1-1V5a1 1 0 011-1h16a1 1 0 011 1v1a1 1 0 01-1 1zM6 10h12l-1 9a2 2 0 01-2 2H9a2 2 0 01-2-2l-1-9z" />
            </svg>
        )
    },
    {
        id: 'keyboard',
        label: 'Keyboard Shortcuts',
        icon: (
            <svg className="w-4 h-4" fill="none" viewBox="0 0 24 24" stroke="currentColor">
                <path strokeLinecap="round" strokeLinejoin="round" strokeWidth={2} d="M11 4a2 2 0 114 0v1a1 1 0 001 1h3a1 1 0 011 1v3a1 1 0 01-1 1h-1a2 2 0 100 4h1a1 1 0 011 1v3a1 1 0 01-1 1h-3a1 1 0 01-1-1v-1a2 2 0 10-4 0v1a1 1 0 01-1 1h-3a1 1 0 01-1-1v-3a1 1 0 011-1h1a2 2 0 100-4H7a1 1 0 01-1-1V7a1 1 0 011-1h3a1 1 0 001-1V4z" />
            </svg>
        )
    },
    {
        id: 'environment',
        label: 'Agent Configuration',
        icon: (
            <svg className="w-4 h-4" fill="none" viewBox="0 0 24 24" stroke="currentColor">
                <path strokeLinecap="round" strokeLinejoin="round" strokeWidth={2} d="M10 20l4-16m4 4l4 4-4 4M6 16l-4-4 4-4" />
            </svg>
        )
    },
    {
        id: 'projects',
        label: 'Project Settings',
        icon: (
            <svg className="w-4 h-4" fill="none" viewBox="0 0 24 24" stroke="currentColor">
                <path strokeLinecap="round" strokeLinejoin="round" strokeWidth={2} d="M3 7v10a2 2 0 002 2h14a2 2 0 002-2V9a2 2 0 00-2-2h-6l-2-2H5a2 2 0 00-2 2z" />
            </svg>
        )
    },
    {
        id: 'terminal',
        label: 'Terminal',
        icon: (
            <svg className="w-4 h-4" fill="none" viewBox="0 0 24 24" stroke="currentColor">
                <path strokeLinecap="round" strokeLinejoin="round" strokeWidth={2} d="M8 9l3 3-3 3m5 0h3M5 20h14a2 2 0 002-2V6a2 2 0 00-2-2H5a2 2 0 00-2 2v12a2 2 0 002 2z" />
            </svg>
        )
    },
    {
        id: 'sessions',
        label: 'Sessions',
        icon: (
            <svg className="w-4 h-4" fill="none" viewBox="0 0 24 24" stroke="currentColor">
                <path strokeLinecap="round" strokeLinejoin="round" strokeWidth={2} d="M9 12h6m-6 4h6m2 5H7a2 2 0 01-2-2V5a2 2 0 012-2h5.586a1 1 0 01.707.293l5.414 5.414a1 1 0 01.293.707V19a2 2 0 01-2 2z" />
            </svg>
        )
    },
    {
        id: 'actions',
        label: 'Action Buttons',
        icon: (
            <svg className="w-4 h-4" fill="none" viewBox="0 0 24 24" stroke="currentColor">
                <path strokeLinecap="round" strokeLinejoin="round" strokeWidth={2} d="M12 6V4m0 2a2 2 0 100 4m0-4a2 2 0 110 4m-6 8a2 2 0 100-4m0 4a2 2 0 100 4m0-4v2m0-6V4m6 6v10m6-2a2 2 0 100-4m0 4a2 2 0 100 4m0-4v2m0-6V4" />
            </svg>
        )
    },
    {
        id: 'version',
        label: 'Version',
        icon: (
            <svg className="w-4 h-4" fill="none" viewBox="0 0 24 24" stroke="currentColor">
                <path strokeLinecap="round" strokeLinejoin="round" strokeWidth={2} d="M9.663 17h4.673M12 3v1m6.364 1.636l-.707.707M21 12h-1M4 12H3m3.343-5.657l-.707-.707m2.828 9.9a5 5 0 117.072 0l-.548.547A3.374 3.374 0 0014 18.469V19a2 2 0 11-4 0v-.531c0-.895-.356-1.754-.988-2.386l-.548-.547z" />
            </svg>
        )
    },
]

interface ProjectSettings {
    setupScript: string
    environmentVariables: Array<{key: string, value: string}>
}

interface TerminalSettings {
    shell: string | null
    shellArgs: string[]
}

interface SessionPreferences {
    auto_commit_on_review: boolean
    skip_confirmation_modals: boolean
}

export function SettingsModal({ open, onClose, onOpenTutorial }: Props) {
    const { terminalFontSize, uiFontSize, setTerminalFontSize, setUiFontSize } = useFontSize()
    const [activeCategory, setActiveCategory] = useState<SettingsCategory>('appearance')
    const [activeAgentTab, setActiveAgentTab] = useState<AgentType>('claude')
    const [projectPath, setProjectPath] = useState<string>('')
    const [projectSettings, setProjectSettings] = useState<ProjectSettings>({
        setupScript: '',
        environmentVariables: []
    })
    const [terminalSettings, setTerminalSettings] = useState<TerminalSettings>({
        shell: null,
        shellArgs: []
    })
    const [sessionPreferences, setSessionPreferences] = useState<SessionPreferences>({
        auto_commit_on_review: false,
        skip_confirmation_modals: false
    })
    const [envVars, setEnvVars] = useState<Record<AgentType, Array<{key: string, value: string}>>>({
        claude: [],
        'cursor-agent': [],
        opencode: [],
        gemini: [],
        qwen: [],
        codex: []
    })
    const [cliArgs, setCliArgs] = useState<Record<AgentType, string>>({
        claude: '',
        'cursor-agent': '',
        opencode: '',
        gemini: '',
        qwen: '',
        codex: ''
    })
    const [binaryConfigs, setBinaryConfigs] = useState<Record<AgentType, AgentBinaryConfig>>({
        claude: { agent_name: 'claude', custom_path: null, auto_detect: true, detected_binaries: [] },
        'cursor-agent': { agent_name: 'cursor-agent', custom_path: null, auto_detect: true, detected_binaries: [] },
        opencode: { agent_name: 'opencode', custom_path: null, auto_detect: true, detected_binaries: [] },
        gemini: { agent_name: 'gemini', custom_path: null, auto_detect: true, detected_binaries: [] },
        qwen: { agent_name: 'qwen', custom_path: null, auto_detect: true, detected_binaries: [] },
        codex: { agent_name: 'codex', custom_path: null, auto_detect: true, detected_binaries: [] }
    })
    const [notification, setNotification] = useState<NotificationState>({
        message: '',
        type: 'info',
        visible: false
    })
    const [appVersion, setAppVersion] = useState<string>('')

    // Archived specs state
    type ArchivedSpec = {
        id: string
        session_name: string
        repository_path: string
        repository_name: string
        content: string
        archived_at: number | string
    }
    const [archives, setArchives] = useState<ArchivedSpec[]>([])
    const [archivesLoading, setArchivesLoading] = useState(false)
    const [archiveMax, setArchiveMax] = useState<number>(50)
    const [selectedSpec, setSelectedSpec] = useState<{ name: string; content: string } | null>(null)
    
    const {
        loading,
        saving,
        saveAllSettings,
        loadEnvVars,
        loadCliArgs,
        loadProjectSettings,
        loadTerminalSettings,
        loadSessionPreferences
    } = useSettings()
    
    const {
        actionButtons,
        saveActionButtons,
        resetToDefaults
    } = useActionButtons()
    
    const [editableActionButtons, setEditableActionButtons] = useState<HeaderActionConfig[]>([])
    const [hasUnsavedChanges, setHasUnsavedChanges] = useState(false)
    
    const showNotification = (message: string, type: NotificationType) => {
        setNotification({ message, type, visible: true })
        setTimeout(() => {
            setNotification(prev => ({ ...prev, visible: false }))
        }, 3000)
    }

    // Normalize smart dashes some platforms insert automatically (Safari/macOS)
    // so CLI flags like "--model" are preserved as two ASCII hyphens.
    const normalizeCliText = (text: string): string => {
        return text
            .replace(/—/g, '--') // em dash → double hyphen
            .replace(/–/g, '--') // en dash → double hyphen
            .replace(/−/g, '-')  // minus sign → hyphen
    }

    // Prevent smart punctuation from altering input by intercepting beforeinput
    // and paste events. Applies normalization and attempts to preserve caret.
    const handleBeforeInputNormalize = (
        e: React.FormEvent<HTMLInputElement | HTMLTextAreaElement>,
        currentValue: string,
        applyValue: (value: string) => void,
    ) => {
        // @ts-expect-error: React typings don't expose .data on nativeEvent
        const data: string | null | undefined = e.nativeEvent?.data
        if (!data) return
        if (!/[—–−]/.test(data)) return

        const target = e.currentTarget as HTMLInputElement
        const selectionStart = target.selectionStart ?? currentValue.length
        const selectionEnd = target.selectionEnd ?? selectionStart
        const replacement = normalizeCliText(data)

        e.preventDefault()
        const next =
            currentValue.slice(0, selectionStart) +
            replacement +
            currentValue.slice(selectionEnd)
        const newCaret = selectionStart + replacement.length
        applyValue(next)
        requestAnimationFrame(() => {
            try { target.setSelectionRange(newCaret, newCaret) } catch {
                // Selection range failed, ignore
            }
        })
    }

    const handlePasteNormalize = (
        e: React.ClipboardEvent<HTMLInputElement | HTMLTextAreaElement>,
        currentValue: string,
        applyValue: (value: string) => void,
    ) => {
        const pasted = e.clipboardData.getData('text')
        if (!/[—–−]/.test(pasted)) return
        const target = e.currentTarget as HTMLInputElement
        const selectionStart = target.selectionStart ?? currentValue.length
        const selectionEnd = target.selectionEnd ?? selectionStart
        const replacement = normalizeCliText(pasted)

        e.preventDefault()
        const next =
            currentValue.slice(0, selectionStart) +
            replacement +
            currentValue.slice(selectionEnd)
        const newCaret = selectionStart + replacement.length
        applyValue(next)
        requestAnimationFrame(() => {
            try { target.setSelectionRange(newCaret, newCaret) } catch {
                // Selection range failed, ignore
            }
        })
    }

<<<<<<< HEAD
    useEffect(() => {
        if (open) {
            loadAllSettings()
            // Also load the project path for MCP settings
            invoke<string | null>('get_active_project_path').then(path => {
                if (path) setProjectPath(path)
            })
        }
    }, [open, loadAllSettings])
=======
>>>>>>> 9935309f

    // Load archives when the category is opened
    useEffect(() => {
        const load = async () => {
            if (activeCategory !== 'archives') return
            try {
                setArchivesLoading(true)
                const list = await invoke<ArchivedSpec[]>('schaltwerk_core_list_archived_specs')
                const max = await invoke<number>('schaltwerk_core_get_archive_max_entries')
                setArchives(list)
                setArchiveMax(max)
            } finally {
                setArchivesLoading(false)
            }
        }
        load()
    }, [activeCategory])

    // Load app version when the version category is opened
    useEffect(() => {
        const loadVersion = async () => {
            if (activeCategory !== 'version') return
            try {
                const version = await invoke<string>('get_app_version')
                setAppVersion(version)
            } catch (error) {
                logger.error('Failed to load app version:', error)
            }
        }
        loadVersion()
    }, [activeCategory])

    // Sync action buttons when modal opens or buttons change
    useEffect(() => {
        if (open) {
            setEditableActionButtons([...actionButtons])
            // Only reset unsaved changes flag when modal first opens
            if (!hasUnsavedChanges) {
                setHasUnsavedChanges(false)
            }
        }
    }, [open, actionButtons, hasUnsavedChanges])
    
    // Update editable buttons when the source actionButtons change (after reload)
    useEffect(() => {
        if (!hasUnsavedChanges) {
            setEditableActionButtons([...actionButtons])
        }
    }, [actionButtons, hasUnsavedChanges])

    const loadBinaryConfigs = useCallback(async () => {
        try {
            logger.info('Loading binary configurations...')
            const configs = await invoke<AgentBinaryConfig[]>('get_all_agent_binary_configs')
            logger.info('Received binary configurations:', configs)
            
            const configMap: Record<AgentType, AgentBinaryConfig> = {
                claude: { agent_name: 'claude', custom_path: null, auto_detect: true, detected_binaries: [] },
                'cursor-agent': { agent_name: 'cursor-agent', custom_path: null, auto_detect: true, detected_binaries: [] },
                opencode: { agent_name: 'opencode', custom_path: null, auto_detect: true, detected_binaries: [] },
                gemini: { agent_name: 'gemini', custom_path: null, auto_detect: true, detected_binaries: [] },
                qwen: { agent_name: 'qwen', custom_path: null, auto_detect: true, detected_binaries: [] },
                codex: { agent_name: 'codex', custom_path: null, auto_detect: true, detected_binaries: [] }
            }
            
            for (const config of configs) {
                const agent = config.agent_name as AgentType
                if (agent && configMap[agent]) {
                    configMap[agent] = config
                    logger.info(`Loaded config for ${agent}:`, config)
                }
            }
            
            logger.info('Final configMap:', configMap)
            setBinaryConfigs(configMap)
        } catch (error) {
            logger.error('Failed to load binary configurations:', error)
        }
    }, [])
    
    const loadAllSettings = useCallback(async () => {
        // Load application-level settings (always available)
        const [loadedEnvVars, loadedCliArgs, loadedSessionPreferences] = await Promise.all([
            loadEnvVars(),
            loadCliArgs(),
            loadSessionPreferences()
        ])
        
        // Load project-specific settings (may fail if no project is open)
        let loadedProjectSettings: ProjectSettings = { setupScript: '', environmentVariables: [] }
        let loadedTerminalSettings: TerminalSettings = { shell: null, shellArgs: [] }
        
        try {
            const results = await Promise.allSettled([
                loadProjectSettings(),
                loadTerminalSettings()
            ])
            
            if (results[0].status === 'fulfilled') {
                loadedProjectSettings = results[0].value
            }
            if (results[1].status === 'fulfilled') {
                loadedTerminalSettings = results[1].value
            }
        } catch (error) {
            // Project settings not available (likely no project open) - use defaults
            logger.info('Project settings not available (no active project):', error)
        }
        
        setEnvVars(loadedEnvVars)
        setCliArgs(loadedCliArgs)
        setProjectSettings(loadedProjectSettings)
        setTerminalSettings(loadedTerminalSettings)
        setSessionPreferences(loadedSessionPreferences)
        
        loadBinaryConfigs()
    }, [loadEnvVars, loadCliArgs, loadSessionPreferences, loadProjectSettings, loadTerminalSettings, loadBinaryConfigs])

    useEffect(() => {
        if (open) {
            loadAllSettings()
            // Also load the project path for MCP settings
            invoke<string | null>('get_active_project_path').then(path => {
                if (path) setProjectPath(path)
            })
        }
    }, [open, loadAllSettings])

    const handleBinaryPathChange = async (agent: AgentType, path: string | null) => {
        try {
            await invoke('set_agent_binary_path', { 
                agentName: agent, 
                path: path || null 
            })
            
            const updatedConfig = await invoke<AgentBinaryConfig>('get_agent_binary_config', { agentName: agent })
            setBinaryConfigs(prev => ({
                ...prev,
                [agent]: updatedConfig
            }))
        } catch (error) {
            logger.error(`Failed to update binary path for ${agent}:`, error)
            showNotification(`Failed to update binary path: ${error}`, 'error')
        }
    }

    const handleRefreshBinaryDetection = async (agent: AgentType) => {
        try {
            const updatedConfig = await invoke<AgentBinaryConfig>('refresh_agent_binary_detection', { agentName: agent })
            setBinaryConfigs(prev => ({
                ...prev,
                [agent]: updatedConfig
            }))
        } catch (error) {
            logger.error(`Failed to refresh binary detection for ${agent}:`, error)
        }
    }

    const openFilePicker = async (agent: AgentType) => {
        try {
            const selected = await openDialog({
                title: `Select ${agent} binary`,
                multiple: false,
                directory: false
            })
            
            if (selected) {
                await handleBinaryPathChange(agent, selected as string)
            }
        } catch (error) {
            logger.error('Failed to open file picker:', error)
            showNotification(`Failed to open file picker: ${error}`, 'error')
        }
    }

    const handleSave = async () => {
        const result = await saveAllSettings(envVars, cliArgs, projectSettings, terminalSettings, sessionPreferences)
        
        // Save action buttons if they've been modified
        if (hasUnsavedChanges) {
            const success = await saveActionButtons(editableActionButtons)
            if (!success) {
                result.failedSettings.push('action buttons')
            }
            // No need to reload - saveActionButtons updates the context state directly
        }
        
        if (result.failedSettings.length > 0) {
            showNotification(`Failed to save: ${result.failedSettings.join(', ')}`, 'error')
        } else if (result.savedSettings.length > 0 || hasUnsavedChanges) {
            showNotification(`Settings saved successfully`, 'success')
            setHasUnsavedChanges(false)
        }
        
        onClose()
    }

    const renderArchivesSettings = () => (
        <div className="flex flex-col h-full">
            <div className="flex-1 overflow-y-auto p-6">
                <div className="space-y-6">
                    <div>
                        <h3 className="text-sm font-medium text-slate-200 mb-2">Archived Specs</h3>
                        <div className="text-sm text-slate-400 mb-4">Recover deleted prompts back to specs.</div>
                        <div className="mb-4 flex items-center gap-3">
                            <label className="text-sm text-slate-300">Max entries</label>
                            <input
                                type="number"
                                value={archiveMax}
                                onChange={(e) => setArchiveMax(parseInt(e.target.value || '0') || 0)}
                                className="w-24 bg-slate-900 border border-slate-700 rounded px-2 py-1 text-slate-200"
                            />
                            <button onClick={async () => {
                                try {
                                    await invoke('schaltwerk_core_set_archive_max_entries', { limit: archiveMax })
                                    showNotification('Archive limit saved', 'success')
                                } catch (e) {
                                    showNotification('Failed to save archive limit', 'error')
                                }
                            }} className="px-3 py-1 bg-slate-800 hover:bg-slate-700 border border-slate-700 rounded text-slate-200 text-sm">Save</button>
                        </div>
                        {archivesLoading ? (
                            <div className="py-6"><AnimatedText text="loading" size="sm" /></div>
                        ) : archives.length === 0 ? (
                            <div className="text-slate-400 text-sm">No archived specs.</div>
                        ) : (
                            <div className="space-y-3 w-full">
                                {archives.map(item => (
                                    <div key={item.id} className="w-full border border-slate-800 rounded p-3 bg-slate-900/40 flex items-start justify-between gap-3 min-w-0">
                                        <div 
                                            className="flex-1 min-w-0 overflow-hidden pr-2 cursor-pointer hover:opacity-80 transition-opacity" 
                                            style={{maxWidth: 'calc(100% - 140px)'}}
                                            onClick={() => setSelectedSpec({ name: item.session_name, content: item.content })}
                                        >
                                            <div className="text-slate-200 text-sm truncate">{item.session_name}</div>
                                             <div className="text-xs text-slate-500">{
                                               (() => {
                                                 const v = item.archived_at as string | number
                                                 let ts: number
                                                 if (typeof v === 'number') {
                                                   ts = v > 1e12 ? v : v * 1000
                                                 } else {
                                                   const parsed = Date.parse(v)
                                                   ts = isNaN(parsed) ? Date.now() : parsed
                                                 }
                                                 return new Date(ts).toLocaleString()
                                               })()
                                             }</div>
                                            <div className="text-xs text-slate-500 line-clamp-2 mt-1 break-all overflow-hidden max-w-full">{item.content}</div>
                                        </div>
                                        <div className="flex items-center gap-2 flex-shrink-0">
                                            <button onClick={async () => {
                                                try {
                                                    await invoke('schaltwerk_core_restore_archived_spec', { id: item.id, newName: null })
                                                    const list = await invoke<ArchivedSpec[]>('schaltwerk_core_list_archived_specs')
                                                    setArchives(list)
                                                    showNotification('Restored to specs', 'success')
                                                } catch (e) {
                                                    showNotification('Failed to restore', 'error')
                                                }
                                            }} className="px-2 py-1 border border-slate-700 rounded text-slate-200 text-xs bg-slate-800 hover:bg-slate-700">Restore</button>
                                            <button onClick={async () => {
                                                try {
                                                    await invoke('schaltwerk_core_delete_archived_spec', { id: item.id })
                                                    const list = await invoke<ArchivedSpec[]>('schaltwerk_core_list_archived_specs')
                                                    setArchives(list)
                                                } catch (e) {
                                                    showNotification('Failed to delete', 'error')
                                                }
                                            }} className="px-2 py-1 border border-red-700 rounded text-red-200 text-xs bg-red-900/30 hover:bg-red-900/50">Delete</button>
                                        </div>
                                    </div>
                                ))}
                            </div>
                        )}
                    </div>
                </div>
            </div>
        </div>
    )

    const handleAddEnvVar = (agent: AgentType) => {
        setEnvVars(prev => ({
            ...prev,
            [agent]: [...prev[agent], { key: '', value: '' }]
        }))
    }

    const handleRemoveEnvVar = (agent: AgentType, index: number) => {
        setEnvVars(prev => ({
            ...prev,
            [agent]: prev[agent].filter((_, i) => i !== index)
        }))
    }

    const handleEnvVarChange = (agent: AgentType, index: number, field: 'key' | 'value', value: string) => {
        setEnvVars(prev => ({
            ...prev,
            [agent]: prev[agent].map((item, i) => 
                i === index ? { ...item, [field]: value } : item
            )
        }))
    }
    
    const handleAddProjectEnvVar = () => {
        setProjectSettings(prev => ({
            ...prev,
            environmentVariables: [...prev.environmentVariables, { key: '', value: '' }]
        }))
    }
    
    const handleRemoveProjectEnvVar = (index: number) => {
        setProjectSettings(prev => ({
            ...prev,
            environmentVariables: prev.environmentVariables.filter((_, i) => i !== index)
        }))
    }
    
    const handleProjectEnvVarChange = (index: number, field: 'key' | 'value', value: string) => {
        setProjectSettings(prev => ({
            ...prev,
            environmentVariables: prev.environmentVariables.map((item, i) => 
                i === index ? { ...item, [field]: value } : item
            )
        }))
    }

    useEffect(() => {
        if (!open) return

        const handleKeyDown = (e: KeyboardEvent) => {
            if (e.key === 'Escape') {
                e.preventDefault()
                onClose()
            }
        }

        window.addEventListener('keydown', handleKeyDown)
        return () => window.removeEventListener('keydown', handleKeyDown)
    }, [open, onClose])

    if (!open) return null

    const renderEnvironmentSettings = () => (
        <div className="flex flex-col h-full">
            <div className="border-b border-slate-800">
                <div className="flex">
                    {(['claude', 'cursor-agent', 'opencode', 'gemini', 'qwen', 'codex'] as AgentType[]).map(agent => (
                        <button
                            key={agent}
                            onClick={() => setActiveAgentTab(agent)}
                            className={`px-6 py-3 text-sm font-medium transition-colors capitalize ${
                                activeAgentTab === agent
                                    ? 'text-slate-200 border-b-2 border-blue-500'
                                    : 'text-slate-400 hover:text-slate-300'
                            }`}
                        >
                            {agent === 'opencode' ? 'OpenCode' : agent === 'codex' ? 'Codex' : agent === 'cursor-agent' ? 'Cursor' : agent}
                        </button>
                    ))}
                </div>
            </div>

            <div className="flex-1 overflow-y-auto p-6">
                <div className="space-y-6">
                    {/* Claude MCP Configuration */}
                    {activeAgentTab === 'claude' && projectPath && (
                        <div>
                            <MCPConfigPanel projectPath={projectPath} />
                        </div>
                    )}

                    {/* Binary Path Configuration */}
                    <div>
                        <h3 className="text-sm font-medium text-slate-200 mb-2">Binary Path</h3>
                        <div className="text-sm text-slate-400 mb-4">
                            Configure which {activeAgentTab === 'cursor-agent' ? 'cursor-agent' : activeAgentTab} binary to use. 
                            Auto-detection finds all installed versions and recommends the best one.
                            <span className="block mt-2 text-xs text-slate-500">
                                Note: Agent binary configurations are stored globally and apply to all projects.
                            </span>
                        </div>

                        {/* Current Configuration */}
                        <div className="mb-4 p-3 bg-slate-800 rounded border border-slate-700">
                            <div className="flex items-center justify-between mb-2">
                                <span className="text-xs text-slate-400">Current Binary</span>
                                <button
                                    onClick={() => handleRefreshBinaryDetection(activeAgentTab)}
                                    className="text-xs text-blue-400 hover:text-blue-300 transition-colors"
                                    title="Refresh detection"
                                >
                                    <svg className="w-4 h-4 inline mr-1" fill="none" viewBox="0 0 24 24" stroke="currentColor">
                                        <path strokeLinecap="round" strokeLinejoin="round" strokeWidth={2} d="M4 4v5h.582m15.356 2A8.001 8.001 0 004.582 9m0 0H9m11 11v-5h-.581m0 0a8.003 8.003 0 01-15.357-2m15.357 2H15" />
                                    </svg>
                                    Refresh
                                </button>
                            </div>
                            
                            {binaryConfigs[activeAgentTab].custom_path ? (
                                <div className="space-y-2">
                                    <div className="font-mono text-sm text-green-400">
                                        {binaryConfigs[activeAgentTab].custom_path}
                                    </div>
                                    <div className="text-xs text-slate-500">Custom path (user configured)</div>
                                    <button
                                        onClick={() => handleBinaryPathChange(activeAgentTab, null)}
                                        className="text-xs text-orange-400 hover:text-orange-300 transition-colors"
                                    >
                                        Reset to auto-detection
                                    </button>
                                </div>
                            ) : binaryConfigs[activeAgentTab].detected_binaries.length > 0 ? (
                                <div className="space-y-2">
                                    {(() => {
                                        const recommended = binaryConfigs[activeAgentTab].detected_binaries.find(b => b.is_recommended)
                                        return recommended ? (
                                            <div>
                                                <div className="font-mono text-sm text-slate-200">
                                                    {recommended.path}
                                                </div>
                                                <div className="flex items-center gap-2 text-xs">
                                                    <span className="text-green-400">✓ Recommended</span>
                                                    <span className="text-slate-500">•</span>
                                                    <span className="text-slate-400">{recommended.installation_method}</span>
                                                    {recommended.version && (
                                                        <>
                                                            <span className="text-slate-500">•</span>
                                                            <span className="text-slate-400">{recommended.version}</span>
                                                        </>
                                                    )}
                                                </div>
                                            </div>
                                        ) : (
                                            <div className="text-sm text-slate-400">
                                                {binaryConfigs[activeAgentTab].detected_binaries[0].path}
                                            </div>
                                        )
                                    })()}
                                </div>
                            ) : (
                                <div className="text-sm text-yellow-400">
                                    No {activeAgentTab} binary detected
                                </div>
                            )}
                        </div>

                        {/* Custom Binary Path Input */}
                        <div className="space-y-3">
                            <div className="flex gap-2">
                                <input
                                    type="text"
                                    value={binaryConfigs[activeAgentTab].custom_path || ''}
                                    onChange={(e) => handleBinaryPathChange(activeAgentTab, e.target.value || null)}
                                    placeholder={binaryConfigs[activeAgentTab].detected_binaries.find(b => b.is_recommended)?.path || `Path to ${activeAgentTab} binary`}
                                    className="flex-1 bg-slate-800 text-slate-100 rounded px-3 py-2 border border-slate-700 placeholder-slate-500 font-mono text-sm"
                                />
                                <button
                                    onClick={() => openFilePicker(activeAgentTab)}
                                    className="px-3 py-2 bg-slate-700 hover:bg-slate-600 text-slate-200 rounded border border-slate-600 text-sm transition-colors"
                                    title="Browse for binary"
                                >
                                    Browse
                                </button>
                            </div>

                            {/* Detected Binaries List */}
                            {binaryConfigs[activeAgentTab].detected_binaries.length > 0 && (
                                <div className="mt-4">
                                    <h4 className="text-xs font-medium text-slate-300 mb-2">Detected Binaries</h4>
                                    <div className="space-y-1 max-h-32 overflow-y-auto">
                                        {binaryConfigs[activeAgentTab].detected_binaries.map((binary, index) => (
                                            <div
                                                key={index}
                                                className="flex items-center justify-between p-2 bg-slate-800 rounded border border-slate-700 hover:border-slate-600 transition-colors cursor-pointer"
                                                onClick={() => handleBinaryPathChange(activeAgentTab, binary.path)}
                                            >
                                                <div className="flex-1 min-w-0">
                                                    <div className="font-mono text-xs text-slate-200 truncate">
                                                        {binary.path}
                                                    </div>
                                                    <div className="flex items-center gap-2 text-xs mt-1">
                                                        {binary.is_recommended && (
                                                            <span className="text-green-400">Recommended</span>
                                                        )}
                                                        <span className="text-slate-400">{binary.installation_method}</span>
                                                        {binary.version && (
                                                            <>
                                                                <span className="text-slate-500">•</span>
                                                                <span className="text-slate-400">{binary.version}</span>
                                                            </>
                                                        )}
                                                        {binary.is_symlink && binary.symlink_target && (
                                                            <>
                                                                <span className="text-slate-500">•</span>
                                                                <span className="text-blue-400">→ {binary.symlink_target}</span>
                                                            </>
                                                        )}
                                                    </div>
                                                </div>
                                            </div>
                                        ))}
                                    </div>
                                </div>
                            )}
                        </div>
                    </div>

                    <div className="border-t border-slate-700 pt-6">
                        <h3 className="text-sm font-medium text-slate-200 mb-2">CLI Arguments</h3>
                        <div className="text-sm text-slate-400 mb-3">
                            Add custom command-line arguments that will be appended to the {activeAgentTab === 'cursor-agent' ? 'cursor-agent' : activeAgentTab === 'opencode' ? 'OpenCode' : activeAgentTab === 'codex' ? 'Codex' : activeAgentTab} command.
                        </div>
                        <input
                            type="text"
                            value={cliArgs[activeAgentTab]}
                            onChange={(e) => setCliArgs(prev => ({ ...prev, [activeAgentTab]: normalizeCliText(e.target.value) }))}
                            onBeforeInput={(e) =>
                                handleBeforeInputNormalize(
                                    e,
                                    cliArgs[activeAgentTab],
                                    (val) => setCliArgs(prev => ({ ...prev, [activeAgentTab]: val })),
                                )
                            }
                            onPaste={(e) =>
                                handlePasteNormalize(
                                    e,
                                    cliArgs[activeAgentTab],
                                    (val) => setCliArgs(prev => ({ ...prev, [activeAgentTab]: val })),
                                )
                            }
                            placeholder="e.g., --profile test or -p some 'quoted value'"
                            className="w-full bg-slate-800 text-slate-100 rounded px-3 py-2 border border-slate-700 placeholder-slate-500 font-mono text-sm"
                            autoCorrect="off"
                            autoCapitalize="off"
                            autoComplete="off"
                            spellCheck={false}
                            inputMode="text"
                            style={{ fontVariantLigatures: 'none' }}
                        />
                        <div className="mt-2 text-xs text-slate-500">
                            Examples: <code className="text-blue-400">--profile test</code>, <code className="text-blue-400">-d</code>, <code className="text-blue-400">--model gpt-4</code>
                        </div>
                    </div>

                    <div className="border-t border-slate-700 pt-6">
                        <h3 className="text-sm font-medium text-slate-200 mb-2">Environment Variables</h3>
                        <div className="text-sm text-slate-400 mb-4">
                            Configure environment variables for {activeAgentTab === 'cursor-agent' ? 'Cursor' : activeAgentTab === 'opencode' ? 'OpenCode' : activeAgentTab === 'codex' ? 'Codex' : activeAgentTab} agent. 
                            These variables will be available when starting agents with this agent type.
                        </div>

                        <div className="space-y-3">
                            {envVars[activeAgentTab].map((item, index) => (
                                <div key={index} className="flex gap-2">
                                    <input
                                        type="text"
                                        value={item.key}
                                        onChange={(e) => handleEnvVarChange(activeAgentTab, index, 'key', normalizeCliText(e.target.value))}
                                        onBeforeInput={(e) =>
                                            handleBeforeInputNormalize(
                                                e,
                                                item.key,
                                                (val) => handleEnvVarChange(activeAgentTab, index, 'key', val),
                                            )
                                        }
                                        onPaste={(e) =>
                                            handlePasteNormalize(
                                                e,
                                                item.key,
                                                (val) => handleEnvVarChange(activeAgentTab, index, 'key', val),
                                            )
                                        }
                                        placeholder="Variable name (e.g., API_KEY)"
                                        className="flex-1 bg-slate-800 text-slate-100 rounded px-3 py-2 border border-slate-700 placeholder-slate-500"
                                        autoCorrect="off"
                                        autoCapitalize="off"
                                        autoComplete="off"
                                        spellCheck={false}
                                        inputMode="text"
                                        style={{ fontVariantLigatures: 'none' }}
                                    />
                                    <input
                                        type="text"
                                        value={item.value}
                                        onChange={(e) => handleEnvVarChange(activeAgentTab, index, 'value', normalizeCliText(e.target.value))}
                                        onBeforeInput={(e) =>
                                            handleBeforeInputNormalize(
                                                e,
                                                item.value,
                                                (val) => handleEnvVarChange(activeAgentTab, index, 'value', val),
                                            )
                                        }
                                        onPaste={(e) =>
                                            handlePasteNormalize(
                                                e,
                                                item.value,
                                                (val) => handleEnvVarChange(activeAgentTab, index, 'value', val),
                                            )
                                        }
                                        placeholder="Value"
                                        className="flex-1 bg-slate-800 text-slate-100 rounded px-3 py-2 border border-slate-700 placeholder-slate-500"
                                        autoCorrect="off"
                                        autoCapitalize="off"
                                        autoComplete="off"
                                        spellCheck={false}
                                        inputMode="text"
                                        style={{ fontVariantLigatures: 'none' }}
                                    />
                                    <button
                                        onClick={() => handleRemoveEnvVar(activeAgentTab, index)}
                                        className="px-3 py-2 bg-slate-800 hover:bg-slate-700 border border-slate-700 rounded transition-colors text-slate-400 hover:text-red-400"
                                    >
                                        <svg className="w-4 h-4" fill="none" viewBox="0 0 24 24" stroke="currentColor">
                                            <path strokeLinecap="round" strokeLinejoin="round" strokeWidth={2} d="M19 7l-.867 12.142A2 2 0 0116.138 21H7.862a2 2 0 01-1.995-1.858L5 7m5 4v6m4-6v6m1-10V4a1 1 0 00-1-1h-4a1 1 0 00-1 1v3M4 7h16" />
                                        </svg>
                                    </button>
                                </div>
                            ))}
                        </div>

                        <button
                            onClick={() => handleAddEnvVar(activeAgentTab)}
                            className="flex items-center gap-2 px-4 py-2 bg-slate-800 hover:bg-slate-700 border border-slate-700 rounded transition-colors text-slate-300"
                        >
                            <svg className="w-4 h-4" fill="none" viewBox="0 0 24 24" stroke="currentColor">
                                <path strokeLinecap="round" strokeLinejoin="round" strokeWidth={2} d="M12 6v6m0 0v6m0-6h6m-6 0H6" />
                            </svg>
                            Add Environment Variable
                        </button>
                    </div>

                    {activeAgentTab === 'claude' && (
                        <div className="mt-6 p-3 bg-slate-800/50 border border-slate-700 rounded">
                            <div className="text-xs text-slate-400">
                                <strong>Common Claude CLI arguments:</strong>
                                <ul className="mt-2 space-y-1 list-disc list-inside">
                                    <li><code>-d</code> or <code>--dangerously-skip-permissions</code> - Skip permission prompts</li>
                                    <li><code>--profile test</code> - Use a specific profile</li>
                                    <li><code>--model claude-3-opus-20240229</code> - Specify model</li>
                                </ul>
                                <strong className="block mt-3">Common environment variables:</strong>
                                <ul className="mt-2 space-y-1 list-disc list-inside">
                                    <li>ANTHROPIC_API_KEY - Your Anthropic API key</li>
                                    <li>CLAUDE_MODEL - Model to use</li>
                                </ul>
                            </div>
                        </div>
                    )}

                    {activeAgentTab === 'cursor-agent' && (
                        <div className="mt-6 p-3 bg-slate-800/50 border border-slate-700 rounded">
                            <div className="text-xs text-slate-400">
                                <strong>Common Cursor CLI arguments:</strong>
                                <ul className="mt-2 space-y-1 list-disc list-inside">
                                    <li><code>--model gpt-4</code> - Specify model preference</li>
                                    <li><code>--max-tokens 4000</code> - Set token limit</li>
                                </ul>
                                <strong className="block mt-3">Common environment variables:</strong>
                                <ul className="mt-2 space-y-1 list-disc list-inside">
                                    <li>CURSOR_API_KEY - Your Cursor API key</li>
                                    <li>CURSOR_MODEL - Model preference</li>
                                </ul>
                            </div>
                        </div>
                    )}

                    {activeAgentTab === 'opencode' && (
                        <div className="mt-6 p-3 bg-slate-800/50 border border-slate-700 rounded">
                            <div className="text-xs text-slate-400">
                                <strong>Common OpenCode CLI arguments:</strong>
                                <ul className="mt-2 space-y-1 list-disc list-inside">
                                    <li><code>--model gpt-4-turbo</code> - Specify OpenAI model</li>
                                    <li><code>--temperature 0.7</code> - Set temperature</li>
                                </ul>
                                <strong className="block mt-3">Common environment variables:</strong>
                                <ul className="mt-2 space-y-1 list-disc list-inside">
                                    <li>OPENAI_API_KEY - Your OpenAI API key</li>
                                    <li>OPENCODE_MODEL - Model to use</li>
                                </ul>
                            </div>
                        </div>
                    )}

                    {activeAgentTab === 'gemini' && (
                        <div className="mt-6 p-3 bg-slate-800/50 border border-slate-700 rounded">
                            <div className="text-xs text-slate-400">
                                <strong>Common Gemini CLI arguments:</strong>
                                <ul className="mt-2 space-y-1 list-disc list-inside">
                                    <li><code>--model gemini-1.5-pro</code> - Specify Gemini model</li>
                                    <li><code>--temperature 0.9</code> - Set temperature</li>
                                </ul>
                                <strong className="block mt-3">Common environment variables:</strong>
                                <ul className="mt-2 space-y-1 list-disc list-inside">
                                    <li>GOOGLE_API_KEY - Your Google AI Studio API key</li>
                                    <li>GEMINI_MODEL - Model to use</li>
                                </ul>
                            </div>
                        </div>
                    )}

                    {activeAgentTab === 'qwen' && (
                        <div className="mt-6 p-3 bg-slate-800/50 border border-slate-700 rounded">
                            <div className="text-xs text-slate-400">
                                <strong>Common Qwen Code CLI arguments:</strong>
                                <ul className="mt-2 space-y-1 list-disc list-inside">
                                    <li><code>--prompt "task description"</code> - Start with specific prompt</li>
                                    <li><code>--temperature 0.9</code> - Set response temperature</li>
                                    <li><code>--yolo</code> - Skip permission prompts (if supported)</li>
                                </ul>
                                <strong className="block mt-3">Common environment variables:</strong>
                                <ul className="mt-2 space-y-1 list-disc list-inside">
                                    <li>QWEN_API_KEY - Your Qwen API key</li>
                                    <li>OPENAI_API_KEY - OpenAI-compatible API key</li>
                                    <li>QWEN_MODEL - Model to use (defaults to Qwen-Coder)</li>
                                </ul>
                            </div>
                        </div>
                    )}

                    {activeAgentTab === 'codex' && (
                        <div className="mt-6 p-3 bg-slate-800/50 border border-slate-700 rounded">
                            <div className="text-xs text-slate-400">
                                <strong>Common Codex CLI arguments:</strong>
                                <ul className="mt-2 space-y-1 list-disc list-inside">
                                    <li><code>--sandbox workspace-write</code> - Workspace write access</li>
                                    <li><code>--sandbox danger-full-access</code> - Full system access</li>
                                    <li><code>--model o3</code> - Use specific model</li>
                                </ul>
                                <strong className="block mt-3">Common environment variables:</strong>
                                <ul className="mt-2 space-y-1 list-disc list-inside">
                                    <li>OPENAI_API_KEY - Your OpenAI API key (if using OpenAI models)</li>
                                    <li>CODEX_MODEL - Model to use (e.g., o3, gpt-4)</li>
                                    <li>CODEX_PROFILE - Configuration profile to use</li>
                                </ul>
                            </div>
                        </div>
                    )}
                </div>
            </div>
        </div>
    )


    const renderProjectSettings = () => (
        <div className="flex flex-col h-full">
            <div className="flex-1 overflow-y-auto p-6">
                <div className="space-y-4">
                    <div>
                        <h3 className="text-sm font-medium text-slate-200 mb-2">Worktree Setup Script</h3>
                        <div className="text-sm text-slate-400 mb-4">
                            Configure a script that runs automatically when a new worktree is created for this project.
                            The script will be executed in the new worktree directory.
                        </div>
                        
                        <div className="mb-4 p-3 bg-slate-800/50 border border-slate-700 rounded">
                            <div className="text-xs text-slate-400 mb-2">
                                <strong>Available variables:</strong>
                            </div>
                            <ul className="text-xs text-slate-500 space-y-1 list-disc list-inside">
                                <li><code className="text-blue-400">$WORKTREE_PATH</code> - Path to the new worktree</li>
                                <li><code className="text-blue-400">$REPO_PATH</code> - Path to the main repository</li>
                                <li><code className="text-blue-400">$SESSION_NAME</code> - Name of the agent</li>
                                <li><code className="text-blue-400">$BRANCH_NAME</code> - Name of the new branch</li>
                            </ul>
                        </div>

                        <div className="relative">
                            <textarea
                                value={projectSettings.setupScript}
                                onChange={(e) => setProjectSettings({ ...projectSettings, setupScript: e.target.value })}
                                placeholder={`#!/bin/bash
# Example: Copy .env file from main repo
if [ -f "$REPO_PATH/.env" ]; then
    cp "$REPO_PATH/.env" "$WORKTREE_PATH/.env"
    echo "✓ Copied .env file to worktree"
fi`}
                                className="w-full h-48 bg-slate-800 text-slate-100 rounded px-3 py-2 border border-slate-700 placeholder-slate-500 font-mono text-sm resize-none overflow-auto focus:outline-none focus:border-blue-500 transition-colors scrollbar-thin scrollbar-thumb-slate-600 scrollbar-track-slate-800"
                                spellCheck={false}
                                style={{ 
                                    scrollbarWidth: 'thin',
                                    scrollbarColor: '#475569 #1e293b'
                                }}
                            />
                        </div>
                        
                        <div className="mt-4 p-3 bg-blue-900/20 border border-blue-800/50 rounded">
                            <div className="text-xs text-blue-300 mb-2">
                                <strong>Example use cases:</strong>
                            </div>
                            <ul className="text-xs text-slate-400 space-y-1 list-disc list-inside">
                                <li>Copy environment files (.env, .env.local)</li>
                                <li>Install dependencies (npm install, pip install)</li>
                                <li>Set up database connections</li>
                                <li>Configure IDE settings</li>
                                <li>Create required directories</li>
                            </ul>
                        </div>
                    </div>
                    
                    <div className="mt-8">
                        <h3 className="text-sm font-medium text-slate-200 mb-2">Project Environment Variables</h3>
                        <div className="text-sm text-slate-400 mb-4">
                            Configure environment variables that will be set for all agents in this project.
                            These variables are applied to all terminals and agent processes.
                        </div>
                        
                        <div className="space-y-2">
                            {projectSettings.environmentVariables.map((envVar, index) => (
                                <div key={index} className="flex gap-2">
                                    <input
                                        type="text"
                                        value={envVar.key}
                                        onChange={(e) => handleProjectEnvVarChange(index, 'key', e.target.value)}
                                        placeholder="KEY"
                                        className="flex-1 bg-slate-800 text-slate-100 rounded px-3 py-2 border border-slate-700 placeholder-slate-500 focus:outline-none focus:border-blue-500 transition-colors"
                                    />
                                    <input
                                        type="text"
                                        value={envVar.value}
                                        onChange={(e) => handleProjectEnvVarChange(index, 'value', e.target.value)}
                                        placeholder="value"
                                        className="flex-1 bg-slate-800 text-slate-100 rounded px-3 py-2 border border-slate-700 placeholder-slate-500 focus:outline-none focus:border-blue-500 transition-colors"
                                    />
                                    <button
                                        onClick={() => handleRemoveProjectEnvVar(index)}
                                        className="px-3 py-2 bg-red-600/20 hover:bg-red-600/30 border border-red-700 rounded transition-colors text-red-400"
                                    >
                                        <svg className="w-4 h-4" fill="none" viewBox="0 0 24 24" stroke="currentColor">
                                            <path strokeLinecap="round" strokeLinejoin="round" strokeWidth={2} d="M19 7l-.867 12.142A2 2 0 0116.138 21H7.862a2 2 0 01-1.995-1.858L5 7m5 4v6m4-6v6m1-10V4a1 1 0 00-1-1h-4a1 1 0 00-1 1v3M4 7h16" />
                                        </svg>
                                    </button>
                                </div>
                            ))}
                            
                            <button
                                onClick={handleAddProjectEnvVar}
                                className="w-full mt-2 px-4 py-2 bg-slate-800 hover:bg-slate-700 border border-slate-700 rounded transition-colors text-slate-400 flex items-center justify-center gap-2"
                            >
                                <svg className="w-4 h-4" fill="none" viewBox="0 0 24 24" stroke="currentColor">
                                    <path strokeLinecap="round" strokeLinejoin="round" strokeWidth={2} d="M12 4v16m8-8H4" />
                                </svg>
                                Add Environment Variable
                            </button>
                        </div>
                        
                        <div className="mt-4 p-3 bg-slate-800/50 border border-slate-700 rounded">
                            <div className="text-xs text-slate-400">
                                <strong>Common project environment variables:</strong>
                                <ul className="mt-2 space-y-1 list-disc list-inside">
                                    <li>API keys and tokens specific to this project</li>
                                    <li>Database connection strings</li>
                                    <li>Project-specific configuration paths</li>
                                    <li>Feature flags and debug settings</li>
                                </ul>
                            </div>
                        </div>
                    </div>
                </div>
            </div>
        </div>
    )

    const renderAppearanceSettings = () => (
        <div className="flex flex-col h-full">
            <div className="flex-1 overflow-y-auto p-6">
                <div className="space-y-6">
                    <div>
                        <h3 className="text-sm font-medium text-slate-200 mb-4">Font Sizes</h3>
                        <div className="space-y-4">
                            <div>
                                <label className="flex items-center justify-between mb-2">
                                    <span className="text-sm text-slate-300">Terminal Font Size</span>
                                    <span className="text-sm text-slate-400">{terminalFontSize}px</span>
                                </label>
                                <div className="flex items-center gap-3">
                                    <input
                                        type="range"
                                        min="8"
                                        max="24"
                                        value={terminalFontSize}
                                        onChange={(e) => setTerminalFontSize(Number(e.target.value))}
                                        className="flex-1 h-2 bg-slate-700 rounded-lg appearance-none cursor-pointer slider"
                                        style={{
                                            background: `linear-gradient(to right, #3b82f6 0%, #3b82f6 ${((terminalFontSize - 8) / 16) * 100}%, #475569 ${((terminalFontSize - 8) / 16) * 100}%, #475569 100%)`
                                        }}
                                    />
                                    <button
                                        onClick={() => setTerminalFontSize(13)}
                                        className="px-3 py-1 text-xs bg-slate-800 hover:bg-slate-700 border border-slate-700 rounded transition-colors text-slate-400"
                                    >
                                        Reset
                                    </button>
                                </div>
                            </div>
                            
                            <div>
                                <label className="flex items-center justify-between mb-2">
                                    <span className="text-sm text-slate-300">UI Font Size</span>
                                    <span className="text-sm text-slate-400">{uiFontSize}px</span>
                                </label>
                                <div className="flex items-center gap-3">
                                    <input
                                        type="range"
                                        min="8"
                                        max="24"
                                        value={uiFontSize}
                                        onChange={(e) => setUiFontSize(Number(e.target.value))}
                                        className="flex-1 h-2 bg-slate-700 rounded-lg appearance-none cursor-pointer slider"
                                        style={{
                                            background: `linear-gradient(to right, #3b82f6 0%, #3b82f6 ${((uiFontSize - 8) / 16) * 100}%, #475569 ${((uiFontSize - 8) / 16) * 100}%, #475569 100%)`
                                        }}
                                    />
                                    <button
                                        onClick={() => setUiFontSize(12)}
                                        className="px-3 py-1 text-xs bg-slate-800 hover:bg-slate-700 border border-slate-700 rounded transition-colors text-slate-400"
                                    >
                                        Reset
                                    </button>
                                </div>
                            </div>
                        </div>
                        
                        <div className="mt-6 p-3 bg-slate-800/50 border border-slate-700 rounded">
                            <div className="text-xs text-slate-400">
                                <strong>Keyboard shortcuts:</strong>
                                <ul className="mt-2 space-y-1 list-disc list-inside">
                                    <li><kbd className="px-1 py-0.5 bg-slate-700 rounded text-xs">Cmd/Ctrl</kbd> + <kbd className="px-1 py-0.5 bg-slate-700 rounded text-xs">+</kbd> Increase both font sizes</li>
                                    <li><kbd className="px-1 py-0.5 bg-slate-700 rounded text-xs">Cmd/Ctrl</kbd> + <kbd className="px-1 py-0.5 bg-slate-700 rounded text-xs">-</kbd> Decrease both font sizes</li>
                                    <li><kbd className="px-1 py-0.5 bg-slate-700 rounded text-xs">Cmd/Ctrl</kbd> + <kbd className="px-1 py-0.5 bg-slate-700 rounded text-xs">0</kbd> Reset both font sizes</li>
                                </ul>
                            </div>
                        </div>
                    </div>
                </div>
            </div>
        </div>
    )

    const renderKeyboardShortcuts = () => (
        <div className="flex flex-col h-full">
            <div className="flex-1 overflow-y-auto p-6">
                <div className="space-y-6">
                    <div>
                        <h3 className="text-sm font-medium text-slate-200 mb-4">Navigation</h3>
                        <div className="bg-slate-800/50 border border-slate-700 rounded p-4">
                            <ul className="space-y-2 text-sm">
                                <li className="flex justify-between items-center">
                                    <span className="text-slate-300">Switch to Orchestrator</span>
                                    <kbd className="px-2 py-1 bg-slate-700 rounded text-xs">Cmd/Ctrl + 1</kbd>
                                </li>
                                <li className="flex justify-between items-center">
                                    <span className="text-slate-300">Switch to Session 1-8</span>
                                    <kbd className="px-2 py-1 bg-slate-700 rounded text-xs">Cmd/Ctrl + 2-9</kbd>
                                </li>
                                <li className="flex justify-between items-center">
                                    <span className="text-slate-300">Previous Session</span>
                                    <kbd className="px-2 py-1 bg-slate-700 rounded text-xs">Cmd/Ctrl + ↑</kbd>
                                </li>
                                <li className="flex justify-between items-center">
                                    <span className="text-slate-300">Next Session</span>
                                    <kbd className="px-2 py-1 bg-slate-700 rounded text-xs">Cmd/Ctrl + ↓</kbd>
                                </li>
                                <li className="flex justify-between items-center">
                                    <span className="text-slate-300">Switch to Previous Project</span>
                                    <kbd className="px-2 py-1 bg-slate-700 rounded text-xs">Cmd/Ctrl + ←</kbd>
                                </li>
                                <li className="flex justify-between items-center">
                                    <span className="text-slate-300">Switch to Next Project</span>
                                    <kbd className="px-2 py-1 bg-slate-700 rounded text-xs">Cmd/Ctrl + →</kbd>
                                </li>
                                <li className="flex justify-between items-center">
                                    <span className="text-slate-300">Focus Claude Session</span>
                                    <kbd className="px-2 py-1 bg-slate-700 rounded text-xs">Cmd/Ctrl + T</kbd>
                                </li>
                                <li className="flex justify-between items-center">
                                    <span className="text-slate-300">Focus Terminal</span>
                                    <kbd className="px-2 py-1 bg-slate-700 rounded text-xs">Cmd/Ctrl + /</kbd>
                                </li>
                                <li className="flex justify-between items-center">
                                    <span className="text-slate-300">New Line in Terminal (when terminal focused)</span>
                                    <kbd className="px-2 py-1 bg-slate-700 rounded text-xs">Cmd/Ctrl + Enter</kbd>
                                </li>
                            </ul>
                        </div>
                    </div>
                    
                    <div>
                        <h3 className="text-sm font-medium text-slate-200 mb-4">Session Management</h3>
                        <div className="bg-slate-800/50 border border-slate-700 rounded p-4">
                            <ul className="space-y-2 text-sm">
                                <li className="flex justify-between items-center">
                                    <span className="text-slate-300">New Session</span>
                                    <kbd className="px-2 py-1 bg-slate-700 rounded text-xs">Cmd/Ctrl + N</kbd>
                                </li>
                                <li className="flex justify-between items-center">
                                    <span className="text-slate-300">New Spec</span>
                                    <kbd className="px-2 py-1 bg-slate-700 rounded text-xs">Cmd/Ctrl + Shift + N</kbd>
                                </li>
                                <li className="flex justify-between items-center">
                                    <span className="text-slate-300">Cancel Session</span>
                                    <kbd className="px-2 py-1 bg-slate-700 rounded text-xs">Cmd/Ctrl + D</kbd>
                                </li>
                                <li className="flex justify-between items-center">
                                    <span className="text-slate-300">Force Cancel Session</span>
                                    <kbd className="px-2 py-1 bg-slate-700 rounded text-xs">Cmd/Ctrl + Shift + D</kbd>
                                </li>
                                 <li className="flex justify-between items-center">
                                     <span className="text-slate-300">Mark Ready for Review</span>
                                     <kbd className="px-2 py-1 bg-slate-700 rounded text-xs">Cmd/Ctrl + R</kbd>
                                 </li>
                                 <li className="flex justify-between items-center">
                                     <span className="text-slate-300">Promote Best Version (in group)</span>
                                     <kbd className="px-2 py-1 bg-slate-700 rounded text-xs">Cmd/Ctrl + B</kbd>
                                 </li>
                                 <li className="flex justify-between items-center">
                                     <span className="text-slate-300">Convert Session to Spec</span>
                                     <kbd className="px-2 py-1 bg-slate-700 rounded text-xs">Cmd/Ctrl + S</kbd>
                                 </li>
                                 <li className="flex justify-between items-center">
                                     <span className="text-slate-300">Open Diff Viewer (Session/Orchestrator)</span>
                                     <kbd className="px-2 py-1 bg-slate-700 rounded text-xs">Cmd/Ctrl + G</kbd>
                                 </li>
                                <li className="flex justify-between items-center">
                                    <span className="text-slate-300">Open Agent Board (Kanban)</span>
                                    <kbd className="px-2 py-1 bg-slate-700 rounded text-xs">Cmd/Ctrl + Shift + K</kbd>
                                </li>
                                <li className="flex justify-between items-center">
                                    <span className="text-slate-300">Enter Spec Mode (Orchestrator)</span>
                                    <kbd className="px-2 py-1 bg-slate-700 rounded text-xs">Cmd/Ctrl + Shift + S</kbd>
                                </li>
                                <li className="flex justify-between items-center">
                                    <span className="text-slate-300">Finish Review (in diff viewer)</span>
                                    <kbd className="px-2 py-1 bg-slate-700 rounded text-xs">Cmd/Ctrl + Enter</kbd>
                                </li>
                                <li className="flex justify-between items-center">
                                    <span className="text-slate-300">Add Comment (hover over diff line)</span>
                                    <kbd className="px-2 py-1 bg-slate-700 rounded text-xs">Enter</kbd>
                                </li>
                                <li className="flex justify-between items-center">
                                    <span className="text-slate-300">Run Spec Agent (when focused)</span>
                                    <kbd className="px-2 py-1 bg-slate-700 rounded text-xs">Cmd/Ctrl + Enter</kbd>
                                </li>
                            </ul>
                        </div>
                    </div>
                    
                    <div>
                        <h3 className="text-sm font-medium text-slate-200 mb-4">Action Buttons</h3>
                        <div className="bg-slate-800/50 border border-slate-700 rounded p-4">
                            <p className="text-sm text-slate-300 mb-3">
                                Action buttons appear in the terminal header and provide quick access to common AI prompts.
                            </p>
                            <ul className="space-y-2 text-sm">
                                <li className="flex justify-between items-center">
                                    <span className="text-slate-300">Action Button 1-6</span>
                                    <kbd className="px-2 py-1 bg-slate-700 rounded text-xs">F1-F6</kbd>
                                </li>
                            </ul>
                            <div className="mt-3 pt-3 border-t border-slate-600 text-xs text-slate-400">
                                <p className="mb-2">💡 Tip: Configure your action buttons in the "Action Buttons" settings tab.</p>
                                <p>You can customize up to 6 buttons with different colors and AI prompts that will be pasted into Claude.</p>
                            </div>
                        </div>
                    </div>
                    
                    <div className="p-4 bg-slate-800/30 border border-slate-700 rounded">
                        <div className="text-xs text-slate-400">
                            <p className="mb-2">Note: Use <kbd className="px-1 py-0.5 bg-slate-700 rounded text-xs">Ctrl</kbd> instead of <kbd className="px-1 py-0.5 bg-slate-700 rounded text-xs">Cmd</kbd> on Windows/Linux systems.</p>
                            <p>Keyboard shortcuts work globally throughout the application and can be used to efficiently navigate between agents and manage your workflow.</p>
                        </div>
                    </div>
                </div>
            </div>
        </div>
    )

    const renderTerminalSettings = () => (
        <div className="flex flex-col h-full">
            <div className="flex-1 overflow-y-auto p-6">
                <div className="space-y-6">
                    <div>
                        <h3 className="text-sm font-medium text-slate-200 mb-4">Terminal Shell Configuration</h3>
                        
                        <div className="space-y-4">
                            <div>
                                <label className="block text-sm text-slate-300 mb-2">Shell Path</label>
                                <input
                                    type="text"
                                    value={terminalSettings.shell || ''}
                                    onChange={(e) => setTerminalSettings({ ...terminalSettings, shell: e.target.value || null })}
                                    placeholder="Leave empty to use system default ($SHELL)"
                                    className="w-full bg-slate-800 text-slate-100 rounded px-3 py-2 border border-slate-700 placeholder-slate-500 font-mono text-sm"
                                />
                                <div className="mt-2 text-xs text-slate-500">
                                    Examples: <code className="text-blue-400">/usr/local/bin/nu</code>, <code className="text-blue-400">/opt/homebrew/bin/fish</code>, <code className="text-blue-400">/bin/zsh</code>
                                </div>
                            </div>
                            
                            <div>
                                <label className="block text-sm text-slate-300 mb-2">Shell Arguments</label>
                                <input
                                    type="text"
                                    value={(terminalSettings.shellArgs || []).join(' ')}
                                    onChange={(e) => {
                                        const args = e.target.value.trim() ? e.target.value.split(' ') : []
                                        setTerminalSettings({ ...terminalSettings, shellArgs: args })
                                    }}
                                    placeholder="Default: -i (interactive mode)"
                                    className="w-full bg-slate-800 text-slate-100 rounded px-3 py-2 border border-slate-700 placeholder-slate-500 font-mono text-sm"
                                />
                                <div className="mt-2 text-xs text-slate-500">
                                    Space-separated arguments passed to the shell. Leave empty for default interactive mode.
                                </div>
                            </div>
                        </div>
                        
                        <div className="mt-6 p-4 bg-slate-800/50 border border-slate-700 rounded">
                            <div className="text-xs text-slate-400">
                                <strong className="text-slate-300">Popular Shell Configurations:</strong>
                                <ul className="mt-3 space-y-2">
                                    <li className="flex items-start gap-2">
                                        <span className="text-blue-400">Nushell:</span>
                                        <div>
                                            <div>Path: <code>/usr/local/bin/nu</code> or <code>/opt/homebrew/bin/nu</code></div>
                                            <div>Args: (leave empty, Nushell doesn't need -i)</div>
                                        </div>
                                    </li>
                                    <li className="flex items-start gap-2">
                                        <span className="text-blue-400">Fish:</span>
                                        <div>
                                            <div>Path: <code>/usr/local/bin/fish</code> or <code>/opt/homebrew/bin/fish</code></div>
                                            <div>Args: <code>-i</code></div>
                                        </div>
                                    </li>
                                    <li className="flex items-start gap-2">
                                        <span className="text-blue-400">Zsh:</span>
                                        <div>
                                            <div>Path: <code>/bin/zsh</code> or <code>/usr/bin/zsh</code></div>
                                            <div>Args: <code>-i</code></div>
                                        </div>
                                    </li>
                                    <li className="flex items-start gap-2">
                                        <span className="text-blue-400">Bash:</span>
                                        <div>
                                            <div>Path: <code>/bin/bash</code> or <code>/usr/bin/bash</code></div>
                                            <div>Args: <code>-i</code></div>
                                        </div>
                                    </li>
                                </ul>
                                
                                <div className="mt-4 pt-3 border-t border-slate-600">
                                    <strong className="text-slate-300">Note:</strong> Changes will apply to new terminals only. Existing terminals will continue using their current shell.
                                </div>
                            </div>
                        </div>
                    </div>
                </div>
            </div>
        </div>
    )

    const renderActionButtonsSettings = () => (
        <div className="flex flex-col h-full">
            <div className="flex-1 overflow-y-auto p-6">
                <div className="space-y-6">
                    <div>
                        <h3 className="text-sm font-medium text-slate-200 mb-4">Action Buttons</h3>
                        <p className="text-sm text-slate-400 mb-4">
                            Configure custom action buttons that appear in the terminal header for both orchestrator and agent views.
                            These buttons provide quick access to common AI prompts that will be pasted directly into Claude.
                        </p>
                        
                        <div className="bg-blue-900/20 border border-blue-700/50 rounded p-3 mb-6">
                            <div className="text-xs text-blue-300">
                                <strong>💡 How it works:</strong>
                                <ul className="mt-2 space-y-1 list-disc list-inside text-blue-200">
                                    <li>Click any action button to instantly paste its prompt into Claude</li>
                                    <li>Use keyboard shortcuts F1-F6 for even faster access</li>
                                    <li>Buttons appear next to "Agent" and "Reset" in the terminal header</li>
                                    <li>Maximum of 6 custom buttons allowed</li>
                                </ul>
                            </div>
                        </div>
                        
                        <div className="space-y-4">
                            {editableActionButtons.map((button, index) => (
                                <div key={button.id} className="bg-slate-800/50 border border-slate-700 rounded p-4">
                                    <div className="grid grid-cols-2 gap-4">
                                        <div>
                                            <label className="block text-sm text-slate-300 mb-2">Label</label>
                                            <input
                                                type="text"
                                                value={button.label}
                                                onChange={(e) => {
                                                    const updated = [...editableActionButtons]
                                                    updated[index] = { ...button, label: e.target.value }
                                                    setEditableActionButtons(updated)
                                                    setHasUnsavedChanges(true)
                                                }}
                                                className="w-full bg-slate-800 text-slate-100 rounded px-3 py-2 border border-slate-700"
                                                placeholder="Button Label"
                                            />
                                        </div>
                                        <div>
                                            <label className="block text-sm text-slate-300 mb-2">Color</label>
                                            <select
                                                value={button.color || 'slate'}
                                                onChange={(e) => {
                                                    const updated = [...editableActionButtons]
                                                    updated[index] = { ...button, color: e.target.value }
                                                    setEditableActionButtons(updated)
                                                    setHasUnsavedChanges(true)
                                                }}
                                                className="w-full bg-slate-800 text-slate-100 rounded px-3 py-2 border border-slate-700"
                                            >
                                                <option value="slate">Default (Slate)</option>
                                                <option value="green">Green</option>
                                                <option value="blue">Blue</option>
                                                <option value="amber">Amber</option>
                                            </select>
                                        </div>
                                    </div>
                                    <div className="mt-4">
                                        <label className="block text-sm text-slate-300 mb-2">AI Prompt</label>
                                        <textarea
                                            value={button.prompt}
                                            onChange={(e) => {
                                                const updated = [...editableActionButtons]
                                                updated[index] = { ...button, prompt: e.target.value }
                                                setEditableActionButtons(updated)
                                                setHasUnsavedChanges(true)
                                            }}
                                            className="w-full bg-slate-800 text-slate-100 rounded px-3 py-2 border border-slate-700 font-mono text-sm min-h-[80px] resize-y"
                                            placeholder="Enter the AI prompt that will be pasted into Claude chat..."
                                        />
                                    </div>
                                    <div className="mt-4 flex justify-end">
                                        <button
                                            onClick={() => {
                                                setEditableActionButtons(editableActionButtons.filter((_, i) => i !== index))
                                                setHasUnsavedChanges(true)
                                            }}
                                            className="text-red-400 hover:text-red-300 text-sm flex items-center gap-1"
                                        >
                                            <svg className="w-4 h-4" fill="none" viewBox="0 0 24 24" stroke="currentColor">
                                                <path strokeLinecap="round" strokeLinejoin="round" strokeWidth={2} d="M19 7l-.867 12.142A2 2 0 0116.138 21H7.862a2 2 0 01-1.995-1.858L5 7m5 4v6m4-6v6m1-10V4a1 1 0 00-1-1h-4a1 1 0 00-1 1v3M4 7h16" />
                                            </svg>
                                            Remove
                                        </button>
                                    </div>
                                </div>
                            ))}
                            
                            {editableActionButtons.length < 6 ? (
                                <button
                                    onClick={() => {
                                        const newButton: HeaderActionConfig = {
                                            id: `custom-${Date.now()}`,
                                            label: 'New Action',
                                            prompt: '',
                                            color: 'slate',
                                        }
                                        setEditableActionButtons([...editableActionButtons, newButton])
                                        setHasUnsavedChanges(true)
                                    }}
                                    className="w-full border-2 border-dashed border-slate-600 rounded-lg p-4 text-slate-400 hover:text-slate-300 hover:border-slate-500 transition-colors flex items-center justify-center gap-2"
                                >
                                <svg className="w-5 h-5" fill="none" viewBox="0 0 24 24" stroke="currentColor">
                                    <path strokeLinecap="round" strokeLinejoin="round" strokeWidth={2} d="M12 4v16m8-8H4" />
                                </svg>
                                    Add New Action Button
                                </button>
                            ) : (
                                <div className="w-full border-2 border-dashed border-slate-700 rounded-lg p-4 text-slate-500 flex items-center justify-center gap-2">
                                    <svg className="w-5 h-5" fill="none" viewBox="0 0 24 24" stroke="currentColor">
                                        <path strokeLinecap="round" strokeLinejoin="round" strokeWidth={2} d="M12 9v2m0 4h.01m-6.938 4h13.856c1.54 0 2.502-1.667 1.732-3L13.732 4c-.77-1.333-2.694-1.333-3.464 0L3.34 16c-.77 1.333.192 3 1.732 3z" />
                                    </svg>
                                    Maximum of 6 action buttons allowed
                                </div>
                            )}
                        </div>
                    </div>
                </div>
            </div>
            
            <div className="border-t border-slate-800 p-4 bg-slate-900/50">
                <div className="flex items-center justify-between">
                    <button
                        onClick={async () => {
                            const success = await resetToDefaults()
                            if (success) {
                                // State is automatically updated by resetToDefaults
                                setHasUnsavedChanges(false)
                                showNotification('Action buttons reset to defaults', 'success')
                            }
                        }}
                        className="text-slate-400 hover:text-slate-300 text-sm"
                    >
                        Reset to Defaults
                    </button>
                </div>
            </div>
        </div>
    )
    
    const renderSessionSettings = () => (
        <div className="flex flex-col h-full">
            <div className="flex-1 overflow-y-auto p-6">
                <div className="space-y-6">
                    <div>
                        <h3 className="text-sm font-medium text-slate-200 mb-2">Session Review Settings</h3>
                        <div className="text-sm text-slate-400 mb-4">
                            Configure how sessions are handled when marked as reviewed.
                        </div>
                        
                        <div className="space-y-4">
                            <label className="flex items-center gap-3 cursor-pointer">
                                <input
                                    type="checkbox"
                                    checked={sessionPreferences.auto_commit_on_review}
                                    onChange={(e) => setSessionPreferences({
                                        ...sessionPreferences,
                                        auto_commit_on_review: e.target.checked
                                    })}
                                    className="w-4 h-4 text-blue-600 bg-slate-800 border-slate-600 rounded focus:ring-blue-500 focus:ring-2"
                                />
                                <div className="flex-1">
                                    <div className="text-sm font-medium text-slate-200">
                                        Auto-commit on Review
                                    </div>
                                    <div className="text-xs text-slate-400 mt-1">
                                        Automatically commit all changes when marking a session as reviewed.
                                        When disabled, you'll be prompted to commit changes manually.
                                    </div>
                                </div>
                            </label>
                            
                            <label className="flex items-center gap-3 cursor-pointer">
                                <input
                                    type="checkbox"
                                    checked={sessionPreferences.skip_confirmation_modals}
                                    onChange={(e) => setSessionPreferences({
                                        ...sessionPreferences,
                                        skip_confirmation_modals: e.target.checked
                                    })}
                                    className="w-4 h-4 text-blue-600 bg-slate-800 border-slate-600 rounded focus:ring-blue-500 focus:ring-2"
                                />
                                <div className="flex-1">
                                    <div className="text-sm font-medium text-slate-200">
                                        Skip Confirmation Dialogs
                                    </div>
                                    <div className="text-xs text-slate-400 mt-1">
                                        Skip confirmation dialogs for actions that ask "Don't ask me again".
                                        When enabled, previously dismissed confirmations will be automatically applied.
                                    </div>
                                </div>
                            </label>
                        </div>
                        
                        <div className="mt-4 p-3 bg-slate-800/50 border border-slate-700 rounded">
                            <div className="text-xs text-slate-400">
                                <strong>Auto-commit on Review:</strong>
                                <ul className="mt-2 space-y-1 list-disc list-inside">
                                    <li>When enabled: Sessions with uncommitted changes are automatically committed when marked as reviewed</li>
                                    <li>When disabled: A confirmation dialog appears with the option to commit changes</li>
                                    <li>Commit message format: "Mark session {'{session_name}'} as reviewed"</li>
                                    <li>All file types are included: modified, deleted, and new untracked files</li>
                                </ul>
                                
                                <div className="mt-3">
                                    <strong>Skip Confirmation Dialogs:</strong>
                                    <ul className="mt-2 space-y-1 list-disc list-inside">
                                        <li>Applies to dialogs that have "Don't ask me again" options</li>
                                        <li>When enabled, actions will proceed without confirmation</li>
                                        <li>Useful for experienced users who want faster workflow</li>
                                        <li>Can be toggled at any time to restore confirmation prompts</li>
                                    </ul>
                                </div>
                            </div>
                        </div>
                    </div>
                </div>
            </div>
        </div>
    )

    const renderVersionSettings = () => (
        <div className="flex flex-col h-full">
            <div className="flex-1 overflow-y-auto p-6">
                <div className="space-y-6">
                    <div>
                        <h3 className="text-sm font-medium text-slate-200 mb-4">Application Information</h3>
                        <div className="space-y-4">
                            <div className="flex items-center justify-between py-3 px-4 bg-slate-800/50 rounded-lg">
                                <div className="flex flex-col">
                                    <span className="text-sm font-medium text-slate-200">Version</span>
                                    <span className="text-xs text-slate-400">Current application version</span>
                                </div>
                                <span className="text-sm font-mono text-slate-300 bg-slate-900/50 px-3 py-1 rounded">
                                    {appVersion || 'Loading...'}
                                </span>
                            </div>
                        </div>
                    </div>
                </div>
            </div>
        </div>
    )
    
    const renderSettingsContent = () => {
        switch (activeCategory) {
            case 'appearance':
                return renderAppearanceSettings()
            case 'keyboard':
                return renderKeyboardShortcuts()
            case 'environment':
                return renderEnvironmentSettings()
            case 'projects':
                return renderProjectSettings()
            case 'terminal':
                return renderTerminalSettings()
            case 'sessions':
                return renderSessionSettings()
            case 'archives':
                return renderArchivesSettings()
            case 'actions':
                return renderActionButtonsSettings()
            case 'version':
                return renderVersionSettings()
            default:
                return renderAppearanceSettings()
        }
    }

    return (
        <>
            {selectedSpec && (
                <SpecContentModal
                    specName={selectedSpec.name}
                    content={selectedSpec.content}
                    onClose={() => setSelectedSpec(null)}
                />
            )}
            {notification.visible && (
                <div className={`fixed top-4 right-4 z-[60] px-4 py-3 rounded-lg shadow-lg transition-opacity duration-300 ${
                    notification.type === 'error' ? 'bg-red-900' : 
                    notification.type === 'success' ? 'bg-green-900' : 'bg-blue-900'
                }`}>
                    <div className="text-white text-sm">{notification.message}</div>
                </div>
            )}
            <div className="fixed inset-0 bg-black/60 z-50 flex items-center justify-center">
                <div className="w-[1100px] max-w-[95vw] h-[700px] max-h-[85vh] bg-slate-900 border border-slate-700 rounded-xl shadow-xl overflow-hidden flex flex-col">
                {/* Header */}
                <div className="px-4 py-3 border-b border-slate-800 text-slate-200 font-medium flex items-center justify-between">
                    <span>Settings</span>
                    <button
                        onClick={onClose}
                        className="text-slate-400 hover:text-slate-200 transition-colors"
                    >
                        <svg className="w-5 h-5" fill="none" viewBox="0 0 24 24" stroke="currentColor">
                            <path strokeLinecap="round" strokeLinejoin="round" strokeWidth={2} d="M6 18L18 6M6 6l12 12" />
                        </svg>
                    </button>
                </div>

                {loading ? (
                    <div className="flex-1 flex items-center justify-center py-8">
                        <AnimatedText text="loading" colorClassName="text-slate-500" size="md" />
                    </div>
                ) : (
                    <div className="flex-1 flex overflow-hidden">
                        {/* Sidebar */}
                        <div className="w-56 bg-slate-950/50 border-r border-slate-800 py-4">
                            <div className="px-3 mb-2">
                                <div className="text-xs font-medium text-slate-500 uppercase tracking-wider">Configuration</div>
                            </div>
                            <nav className="space-y-1 px-2">
                                {CATEGORIES.map(category => (
                                    <button
                                        key={category.id}
                                        onClick={() => setActiveCategory(category.id)}
                                        className={`w-full flex items-center gap-3 px-3 py-2 text-sm rounded-lg transition-colors ${
                                            activeCategory === category.id
                                                ? 'bg-slate-800 text-slate-200'
                                                : 'text-slate-400 hover:text-slate-300 hover:bg-slate-800/50'
                                        }`}
                                    >
                                        {category.icon}
                                        <span>{category.label}</span>
                                    </button>
                                ))}
                            </nav>
                            
                        </div>

                        {/* Content Area */}
                        <div className="flex-1 flex flex-col min-w-0 overflow-hidden">
                            {renderSettingsContent()}
                        </div>
                    </div>
                )}

                {/* Footer */}
                {!loading && (
                    <div className="px-4 py-3 border-t border-slate-800 flex justify-between">
                        <div className="flex gap-2">
                            {onOpenTutorial && (
                                <button
                                    onClick={() => {
                                        onOpenTutorial()
                                        onClose()
                                    }}
                                    className="px-4 py-2 bg-slate-800 hover:bg-slate-700 border border-slate-700 rounded transition-colors text-slate-300 flex items-center gap-2"
                                    title="Open interactive tutorial"
                                >
                                    <svg className="w-4 h-4" fill="none" viewBox="0 0 24 24" stroke="currentColor">
                                        <path strokeLinecap="round" strokeLinejoin="round" strokeWidth={2} d="M12 6.253v13m0-13C10.832 5.477 9.246 5 7.5 5S4.168 5.477 3 6.253v13C4.168 18.477 5.754 18 7.5 18s3.332.477 4.5 1.253m0-13C13.168 5.477 14.754 5 16.5 5c1.746 0 3.332.477 4.5 1.253v13C19.832 18.477 18.246 18 16.5 18c-1.746 0-3.332.477-4.5 1.253" />
                                    </svg>
                                    Open Tutorial
                                </button>
                            )}
                        </div>
                        <div className="flex gap-2">
                            <button
                                onClick={onClose}
                                className="px-4 py-2 bg-slate-800 hover:bg-slate-700 border border-slate-700 rounded transition-colors text-slate-300"
                            >
                                Cancel
                            </button>
                            <button
                                onClick={handleSave}
                                disabled={saving}
                                className="px-4 py-2 bg-blue-600 hover:bg-blue-700 text-white rounded transition-colors disabled:opacity-50 disabled:cursor-not-allowed"
                            >
{saving ? (
                                    <AnimatedText text="loading" colorClassName="text-slate-500" size="xs" />
                                ) : (
                                    'Save'
                                )}
                            </button>
                        </div>
                    </div>
                )}
            </div>
        </div>
        </>
    )
}<|MERGE_RESOLUTION|>--- conflicted
+++ resolved
@@ -302,18 +302,6 @@
         })
     }
 
-<<<<<<< HEAD
-    useEffect(() => {
-        if (open) {
-            loadAllSettings()
-            // Also load the project path for MCP settings
-            invoke<string | null>('get_active_project_path').then(path => {
-                if (path) setProjectPath(path)
-            })
-        }
-    }, [open, loadAllSettings])
-=======
->>>>>>> 9935309f
 
     // Load archives when the category is opened
     useEffect(() => {
